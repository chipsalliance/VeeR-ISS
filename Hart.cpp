//
// SPDX-License-Identifier: GPL-3.0-or-later
// Copyright 2018 Western Digital Corporation or its affiliates.
// 
// This program is free software: you can redistribute it and/or modify it
// under the terms of the GNU General Public License as published by the Free
// Software Foundation, either version 3 of the License, or (at your option)
// any later version.
// 
// This program is distributed in the hope that it will be useful, but WITHOUT
// ANY WARRANTY; without even the implied warranty of MERCHANTABILITY or
// FITNESS FOR A PARTICULAR PURPOSE. See the GNU General Public License for
// more details.
// 
// You should have received a copy of the GNU General Public License along with
// this program. If not, see <https://www.gnu.org/licenses/>.
//

#include <iomanip>
#include <iostream>
#include <sstream>
#include <cfenv>
#include <cmath>
#include <map>
#include <mutex>
#include <boost/format.hpp>
#include <emmintrin.h>

// On pure 32-bit machines, use boost for 128-bit integer type.
#if __x86_64__
  typedef __int128_t Int128;
  typedef __uint128_t Uint128;
#else
  #include <boost/multiprecision/cpp_int.hpp>
  boost::multiprecision::int128_t Int128;
  boost::multiprecision::uint128_t Uint128;
#endif

#include <cstring>
#include <ctime>
#include <fcntl.h>
#include <sys/time.h>
#include <sys/stat.h>

#include <cassert>
#include <csignal>

#define __STDC_FORMAT_MACROS
#include <cinttypes>

#include "instforms.hpp"
#include "DecodedInst.hpp"
#include "Hart.hpp"

using namespace WdRiscv;


template <typename TYPE>
static
bool
parseNumber(const std::string& numberStr, TYPE& number)
{
  bool good = not numberStr.empty();

  if (good)
    {
      char* end = nullptr;
      if (sizeof(TYPE) == 4)
	number = strtoul(numberStr.c_str(), &end, 0);
      else if (sizeof(TYPE) == 8)
	number = strtoull(numberStr.c_str(), &end, 0);
      else
	{
	  std::cerr << "parseNumber: Only 32/64-bit RISCV harts supported\n";
	  return false;
	}
      if (end and *end)
	good = false;  // Part of the string are non parseable.
    }
  return good;
}


/// Unsigned-float union: reinterpret bits as uint32_t or float
union Uint32FloatUnion
{
  Uint32FloatUnion(uint32_t u) : u(u)
  { }

  Uint32FloatUnion(float f) : f(f)
  { }

  uint32_t u = 0;
  float f;
};


/// Unsigned-float union: reinterpret bits as uint64_t or double
union Uint64DoubleUnion
{
  Uint64DoubleUnion(uint32_t u) : u(u)
  { }

  Uint64DoubleUnion(double d) : d(d)
  { }

  uint64_t u = 0;
  double d;
};



template <typename URV>
Hart<URV>::Hart(unsigned localHartId, Memory& memory, unsigned intRegCount)
  : localHartId_(localHartId), memory_(memory), intRegs_(intRegCount),
    fpRegs_(32)
{
  regionHasLocalMem_.resize(16);
  regionHasLocalDataMem_.resize(16);
  regionHasDccm_.resize(16);
  regionHasMemMappedRegs_.resize(16);
  regionHasLocalInstMem_.resize(16);

  decodeCacheSize_ = 64*1024;
  decodeCacheMask_ = 0xffff;
  decodeCache_.resize(decodeCacheSize_);

  // Tie the retired instruction and cycle counter CSRs to variables
  // held in the hart.
  if constexpr (sizeof(URV) == 4)
    {
      URV* low = reinterpret_cast<URV*> (&retiredInsts_);
      URV* high = low + 1;

      auto& mirLow = csRegs_.regs_.at(size_t(CsrNumber::MINSTRET));
      mirLow.tie(low);

      auto& mirHigh = csRegs_.regs_.at(size_t(CsrNumber::MINSTRETH));
      mirHigh.tie(high);

      low = reinterpret_cast<URV*> (&cycleCount_);
      high = low + 1;

      auto& mcycleLow = csRegs_.regs_.at(size_t(CsrNumber::MCYCLE));
      mcycleLow.tie(low);

      auto& mcycleHigh = csRegs_.regs_.at(size_t(CsrNumber::MCYCLEH));
      mcycleHigh.tie(high);
    }
  else
    {
      csRegs_.regs_.at(size_t(CsrNumber::MINSTRET)).tie(&retiredInsts_);
      csRegs_.regs_.at(size_t(CsrNumber::MCYCLE)).tie(&cycleCount_);
    }

  // Tie the FCSR register to variable held in the hart.
  csRegs_.regs_.at(size_t(CsrNumber::FCSR)).tie(&fcsrValue_);

  // Add local hart-id to the base-hart-id defined in the configuration file.
  bool implemented = true, debug = false, shared = false;
  URV base = 0;
  csRegs_.peek(CsrNumber::MHARTID, base);
  URV hartId = base + localHartId;
  csRegs_.configCsr(CsrNumber::MHARTID, implemented, hartId, 0, 0, debug,
                    shared);
}


template <typename URV>
Hart<URV>::~Hart()
{
}


template <typename URV>
void
Hart<URV>::getImplementedCsrs(std::vector<CsrNumber>& vec) const
{
  vec.clear();

  for (unsigned i = 0; i <= unsigned(CsrNumber::MAX_CSR_); ++i)
    {
      CsrNumber csrn = CsrNumber(i);
      if (csRegs_.isImplemented(csrn))
	vec.push_back(csrn);
    }
}


template <typename URV>
void
Hart<URV>::reset(bool resetMemoryMappedRegs)
{
  intRegs_.reset();
  csRegs_.reset();

  // Suppress resetting memory mapped register on initial resets sent
  // by the test bench. Otherwise, initial resets obliterate memory
  // mapped register data loaded from the ELF file.
  if (resetMemoryMappedRegs)
    memory_.resetMemoryMappedRegisters();

  clearTraceData();
  clearPendingNmi();

  loadQueue_.clear();

  pc_ = resetPc_;
  currPc_ = resetPc_;

  // Enable extension if corresponding bits are set in the MISA CSR.
  // D requires F and is enabled only if F is enabled.
  rvm_ = false;
  rvc_ = false;

  URV value = 0;
  if (peekCsr(CsrNumber::MISA, value))
    {
      if (value & 1)    // Atomic ('a') option.
	rva_ = true;

      if (value & (URV(1) << ('c' - 'a')))  // Compress option.
	rvc_ = true;

      if (value & (URV(1) << ('f' - 'a')))  // Single precision FP
	{
	  rvf_ = true;

	  bool isDebug = false, shared = true;

	  // Make sure FCSR/FRM/FFLAGS are enabled if F extension is on.
	  if (not csRegs_.isImplemented(CsrNumber::FCSR))
	    csRegs_.configCsr("fcsr", true, 0, 0xff, 0xff, isDebug, shared);
	  if (not csRegs_.isImplemented(CsrNumber::FRM))
	    csRegs_.configCsr("frm", true, 0, 0x7, 0x7, isDebug, shared);
	  if (not csRegs_.isImplemented(CsrNumber::FFLAGS))
	    csRegs_.configCsr("fflags", true, 0, 0x1f, 0x1f, isDebug, shared);
	}

      if (value & (URV(1) << ('d' - 'a')))  // Double precision FP.
	{
	  if (rvf_)
	    rvd_ = true;
	  else
	    std::cerr << "Bit 3 (d) is set in the MISA register but f "
		      << "extension (bit 5) is not enabled -- ignored\n";
	}

      if (not (value & (URV(1) << ('i' - 'a'))))
	std::cerr << "Bit 8 (i extension) is cleared in the MISA register "
		  << " but extension is mandatory -- assuming bit 8 set\n";

      if (value & (URV(1) << ('m' - 'a')))  // Multiply/divide option.
	rvm_ = true;

      if (value & (URV(1) << ('u' - 'a')))  // User-mode option.
	rvu_ = true;

      if (value & (URV(1) << ('s' - 'a')))  // Supervisor-mode option.
	rvs_ = true;

      for (auto ec : { 'b', 'e', 'g', 'h', 'j', 'k', 'l', 'n', 'o', 'p',
	    'q', 'r', 't', 'v', 'w', 'x', 'y', 'z' } )
	{
	  unsigned bit = ec - 'a';
	  if (value & (URV(1) << bit))
	    std::cerr << "Bit " << bit << " (" << ec << ") set in the MISA "
		      << "register but extension is not supported "
		      << "-- ignored\n";
	}
    }
  
  perfControl_ = ~uint32_t(0);
  if (peekCsr(CsrNumber::MCOUNTINHIBIT, value))
    perfControl_ = ~value;

  prevPerfControl_ = perfControl_;

  debugMode_ = false;
  debugStepMode_ = false;

  dcsrStepIe_ = false;
  dcsrStep_ = false;

  if (csRegs_.peek(CsrNumber::DCSR, value))
    {
      dcsrStep_ = (value >> 2) & 1;
      dcsrStepIe_ = (value >> 11) & 1;
    }

  updateStackChecker();  // Swerv-specific feature.
  enableWideLdStMode(false);  // Swerv-specific feature.

  hartStarted_ = true;

  // If mhartstart exists then use its bits to decide which hart has
  // started.
  if (localHartId_ != 0)
    {
      auto csr = findCsr("mhartstart");
      if (csr)
        {
          URV value = csr->read();
          hartStarted_ = ((URV(1) << localHartId_) & value) != 0;
        }
    }
}


template <typename URV>
bool
Hart<URV>::loadHexFile(const std::string& file)
{
  return memory_.loadHexFile(file);
}


template <typename URV>
bool
Hart<URV>::loadElfFile(const std::string& file, size_t& entryPoint)
{
  unsigned registerWidth = sizeof(URV)*8;

  size_t end = 0;
  if (not memory_.loadElfFile(file, registerWidth, entryPoint, end))
    return false;

  this->pokePc(URV(entryPoint));

  ElfSymbol sym;

  if (this->findElfSymbol(toHostSym_, sym))
    this->setToHostAddress(sym.addr_);

  if (this->findElfSymbol("__whisper_console_io", sym))
    this->setConsoleIo(URV(sym.addr_));

  if (this->findElfSymbol("__global_pointer$", sym))
    this->pokeIntReg(RegGp, URV(sym.addr_));

  if (this->findElfSymbol("_end", sym))   // For newlib/linux emulation.
    this->setTargetProgramBreak(URV(sym.addr_));
  else
    this->setTargetProgramBreak(URV(end));

  return true;
}


template <typename URV>
bool
Hart<URV>::peekMemory(size_t address, uint16_t& val) const
{
  if (memory_.readHalfWord(address, val))
    return true;

  // We may have failed because location is in instruction space.
  return memory_.readInstHalfWord(address, val);
}


template <typename URV>
bool
Hart<URV>::peekMemory(size_t address, uint32_t& val) const
{
  if (memory_.readWord(address, val))
    return true;

  // We may have failed because location is in instruction space.
  return memory_.readInstWord(address, val);
}


template <typename URV>
bool
Hart<URV>::peekMemory(size_t address, uint64_t& val) const
{
  uint32_t high = 0, low = 0;

  if (memory_.readWord(address, low) and memory_.readWord(address + 4, high))
    {
      val = (uint64_t(high) << 32) | low;
      return true;
    }

  // We may have failed because location is in instruction space.
  if (memory_.readInstWord(address, low) and
      memory_.readInstWord(address + 4, high))
    {
      val = (uint64_t(high) << 32) | low;
      return true;
    }

  return true;
}


template <typename URV>
bool
Hart<URV>::pokeMemory(size_t addr, uint8_t val)
{
  std::lock_guard<std::mutex> lock(memory_.lrMutex_);

  memory_.invalidateOtherHartLr(localHartId_, addr, sizeof(val));

  if (memory_.pokeByte(addr, val))
    {
      invalidateDecodeCache(addr, sizeof(val));
      return true;
    }

  return false;
}


template <typename URV>
bool
Hart<URV>::pokeMemory(size_t addr, uint16_t val)
{
  std::lock_guard<std::mutex> lock(memory_.lrMutex_);

  memory_.invalidateOtherHartLr(localHartId_, addr, sizeof(val));

  if (memory_.poke(addr, val))
    {
      invalidateDecodeCache(addr, sizeof(val));
      return true;
    }

  return false;
}


template <typename URV>
bool
Hart<URV>::pokeMemory(size_t addr, uint32_t val)
{
  // We allow poke to bypass masking for memory mapped registers
  // otherwise, there is no way for external driver to clear bits that
  // are read-only to this hart.

  std::lock_guard<std::mutex> lock(memory_.lrMutex_);

  memory_.invalidateOtherHartLr(localHartId_, addr, sizeof(val));

  if (memory_.poke(addr, val))
    {
      invalidateDecodeCache(addr, sizeof(val));
      return true;
    }

  return false;
}


template <typename URV>
bool
Hart<URV>::pokeMemory(size_t addr, uint64_t val)
{
  std::lock_guard<std::mutex> lock(memory_.lrMutex_);

  memory_.invalidateOtherHartLr(localHartId_, addr, sizeof(val));

  if (memory_.poke(addr, val))
    {
      invalidateDecodeCache(addr, sizeof(val));
      return true;
    }

  return false;
}


template <typename URV>
void
Hart<URV>::setPendingNmi(NmiCause cause)
{
  // First nmi sets the cause. The cause is sticky.
  if (not nmiPending_)
    nmiCause_ = cause;

  nmiPending_ = true;

  // Set the nmi pending bit in the DCSR register.
  URV val = 0;  // DCSR value
  if (peekCsr(CsrNumber::DCSR, val))
    {
      val |= 1 << 3;  // nmip bit
      pokeCsr(CsrNumber::DCSR, val);
      recordCsrWrite(CsrNumber::DCSR);
    }
}


template <typename URV>
void
Hart<URV>::clearPendingNmi()
{
  nmiPending_ = false;
  nmiCause_ = NmiCause::UNKNOWN;

  URV val = 0;  // DCSR value
  if (peekCsr(CsrNumber::DCSR, val))
    {
      val &= ~(URV(1) << 3);  // nmip bit
      pokeCsr(CsrNumber::DCSR, val);
      recordCsrWrite(CsrNumber::DCSR);
    }
}


template <typename URV>
void
Hart<URV>::setToHostAddress(size_t address)
{
  toHost_ = URV(address);
  toHostValid_ = true;
}


template <typename URV>
void
Hart<URV>::clearToHostAddress()
{
  toHost_ = 0;
  toHostValid_ = false;
}


template <typename URV>
void
Hart<URV>::putInLoadQueue(unsigned size, size_t addr, unsigned regIx,
			  uint64_t data, bool isWide)
{
  if (not loadQueueEnabled_)
    return;

  if (memory_.isAddrInDccm(addr))
    {
      // Blocking load. Invalidate target register in load queue so
      // that it will not be reverted.
      invalidateInLoadQueue(regIx);
      return;
    }

  if (loadQueue_.size() >= maxLoadQueueSize_)
    {
      std::cerr << "At #" << instCounter_ << ": Load queue full.\n";
      for (size_t i = 1; i < maxLoadQueueSize_; ++i)
	loadQueue_[i-1] = loadQueue_[i];
      loadQueue_[maxLoadQueueSize_-1] = LoadInfo(size, addr, regIx, data,
						 isWide, instCounter_);
    }
  else
    loadQueue_.push_back(LoadInfo(size, addr, regIx, data, isWide,
				  instCounter_));
}


template <typename URV>
void
Hart<URV>::invalidateInLoadQueue(unsigned regIx)
{
  // Replace entry containing target register with x0 so that load exception
  // matching entry will not revert target register.
  for (unsigned i = 0; i < loadQueue_.size(); ++i)
    if (loadQueue_[i].regIx_ == regIx)
      loadQueue_[i].makeInvalid();
}


template <typename URV>
void
Hart<URV>::removeFromLoadQueue(unsigned regIx)
{
  if (regIx == 0)
    return;

  // Last (most recent) matching entry is removed. Subsequent entries
  // are invalidated.
  bool last = true;
  size_t removeIx = loadQueue_.size();
  for (size_t i = loadQueue_.size(); i > 0; --i)
    {
      auto& entry = loadQueue_.at(i-1);
      if (not entry.isValid())
	continue;
      if (entry.regIx_ == regIx)
	{
	  if (last)
	    {
	      removeIx = i-1;
	      last = false;
	    }
	  else
	    entry.makeInvalid();
	}
    }

  if (removeIx < loadQueue_.size())
    loadQueue_.erase(loadQueue_.begin() + removeIx);
}


template <typename URV>
inline
void
Hart<URV>::execBeq(const DecodedInst* di)
{
  uint32_t rs1 = di->op0();
  uint32_t rs2 = di->op1();
  if (intRegs_.read(rs1) != intRegs_.read(rs2))
    return;
  SRV offset(di->op2AsInt());
  pc_ = currPc_ + offset;
  pc_ = (pc_ >> 1) << 1;  // Clear least sig bit.
  lastBranchTaken_ = true;
}


template <typename URV>
inline
void
Hart<URV>::execBne(const DecodedInst* di)
{
  if (intRegs_.read(di->op0()) == intRegs_.read(di->op1()))
    return;
  pc_ = currPc_ + SRV(di->op2AsInt());
  pc_ = (pc_ >> 1) << 1;  // Clear least sig bit.
  lastBranchTaken_ = true;
}


template <typename URV>
inline
void
Hart<URV>::execAddi(const DecodedInst* di)
{
  SRV imm = di->op2AsInt();
  SRV v = intRegs_.read(di->op1()) + imm;
  intRegs_.write(di->op0(), v);
}


template <typename URV>
inline
void
Hart<URV>::execAdd(const DecodedInst* di)
{
  URV v = intRegs_.read(di->op1()) + intRegs_.read(di->op2());
  intRegs_.write(di->op0(), v);
}


template <typename URV>
inline
void
Hart<URV>::execAndi(const DecodedInst* di)
{
  SRV imm = di->op2AsInt();
  URV v = intRegs_.read(di->op1()) & imm;
  intRegs_.write(di->op0(), v);
}


template <typename URV>
bool
Hart<URV>::isIdempotentRegion(size_t addr) const
{
  unsigned region = unsigned(addr >> (sizeof(URV)*8 - 4));
  URV mracVal = 0;
  if (csRegs_.read(CsrNumber::MRAC, PrivilegeMode::Machine, mracVal))
    {
      unsigned bit = (mracVal >> (region*2 + 1)) & 1;
      return bit == 0  or regionHasLocalMem_.at(region);
    }
  return true;
}


template <typename URV>
bool
Hart<URV>::applyStoreException(URV addr, unsigned& matches)
{
  bool prevLocked = csRegs_.mdseacLocked();
  if (not prevLocked)
    {
      pokeCsr(CsrNumber::MDSEAC, addr); // MDSEAC is read only: Poke it.
      csRegs_.lockMdseac(true);
      setPendingNmi(NmiCause::STORE_EXCEPTION);
    }
  recordCsrWrite(CsrNumber::MDSEAC); // Always record change (per Ajay Nath)

  matches = 1;
  return true;
}


template <typename URV>
bool
Hart<URV>::applyLoadException(URV addr, unsigned tag, unsigned& matches)
{
  // if (not isNmiEnabled())
  //   return false;  // NMI should not have been delivered to this hart.

  bool prevLocked = csRegs_.mdseacLocked();

  if (not prevLocked)
    {
      pokeCsr(CsrNumber::MDSEAC, addr); // MDSEAC is read only: Poke it.
      csRegs_.lockMdseac(true);
      setPendingNmi(NmiCause::LOAD_EXCEPTION);
    }
  recordCsrWrite(CsrNumber::MDSEAC);  // Always record change (per Ajay Nath)

  if (not loadErrorRollback_)
    {
      matches = 1;
      return true;
    }

  // Count matching records. Determine if there is an entry with the
  // same register as the first match but younger.
  bool hasYounger = false;
  unsigned targetReg = 0;  // Register of 1st match.
  matches = 0;
  unsigned iMatches = 0;  // Invalid matching entries.
  for (const LoadInfo& li : loadQueue_)
    {
      if (matches and li.isValid() and targetReg == li.regIx_)
	hasYounger = true;

      if (li.tag_ == tag)
	{
	  if (li.isValid())
	    {
	      targetReg = li.regIx_;
	      matches++;
	    }
	  else
	    iMatches++;
	}
    }

  matches += iMatches;
  if (matches != 1)
    {
      std::cerr << "Error: Load exception addr:0x" << std::hex << addr << std::dec;
      std::cerr << " tag:" << tag;
      if (matches == 0)
	std::cerr << " does not match any entry in the load queue\n";
      else
	std::cerr << " matches " << matches << " entries"
		  << " in the load queue\n";
      return false;
    }

  // Revert register of matching item unless there are younger entries
  // with same resister. Revert with value of older entry with same
  // target register (if multiple such entry, use oldest). Invalidate
  // all older entries with same target. Remove item from queue.
  // Update prev-data of 1st younger item with same target register.
  size_t removeIx = loadQueue_.size();
  for (size_t ix = 0; ix < loadQueue_.size(); ++ix)
    {
      auto& entry = loadQueue_.at(ix);
      if (entry.tag_ == tag)
	{
	  removeIx = ix;
	  if (not entry.isValid())
	    continue;
	}
      else
	continue;

      removeIx = ix;

      URV prev = entry.prevData_;

      // Revert to oldest entry with same target reg. Invalidate older
      // entries with same target reg.
      for (size_t ix2 = removeIx; ix2 > 0; --ix2)
	{
	  auto& entry2 = loadQueue_.at(ix2-1);
	  if (entry2.isValid() and entry2.regIx_ == entry.regIx_)
	    {
	      prev = entry2.prevData_;
	      entry2.makeInvalid();
	    }
	}

      if (not hasYounger)
	{
	  pokeIntReg(entry.regIx_, prev);
	  if (entry.wide_)
            pokeCsr(CsrNumber::MDBHD, entry.prevData_ >> 32);
	}

      // Update prev-data of 1st younger item with same target reg.
      for (size_t ix2 = removeIx + 1; ix2 < loadQueue_.size(); ++ix2)
	{
	  auto& entry2 = loadQueue_.at(ix2);
 	  if (entry2.isValid() and entry2.regIx_ == entry.regIx_)
 	    {
	      entry2.prevData_ = prev;
	      break;
	    }
	}

      break;
    }

  if (removeIx < loadQueue_.size())
    loadQueue_.erase(loadQueue_.begin() + removeIx);

  return true;
}


template <typename URV>
bool
Hart<URV>::applyLoadFinished(URV addr, unsigned tag, unsigned& matches)
{
  if (not loadErrorRollback_)
    {
      matches = 1;
      return true;
    }

  // Count matching records.
  matches = 0;
  size_t matchIx = 0;     // Index of matching entry.
  size_t size = loadQueue_.size();
  for (size_t i = 0; i < size; ++i)
    {
      const LoadInfo& li = loadQueue_.at(i);
      if (li.tag_ == tag)
	{
	  if (not matches)
	    matchIx = i;
	  matches++;
	}
    }

  if (matches == 0)
    {
      std::cerr << "Warning: Load finished addr:0x" << std::hex << addr << std::dec;
      std::cerr << " tag:" << tag << " does not match any entry in the load queue\n";
      return true;
    }

  if (matches > 1)
    {
      std::cerr << "Warning: Load finished at 0x" << std::hex << addr << std::dec;
      std::cerr << " matches multiple intries in the load queue\n";
    }

  LoadInfo& entry = loadQueue_.at(matchIx);

  // Process entries in reverse order (start with oldest)
  // Mark all earlier entries with same target register as invalid.
  // Identify earliest previous value of target register.
  unsigned targetReg = entry.regIx_;
  size_t prevIx = matchIx;
  uint64_t prev = entry.prevData_;  // Previous value of target reg.
  for (size_t j = 0; j < matchIx; ++j)
    {
      LoadInfo& li = loadQueue_.at(j);
      if (not li.isValid())
	continue;
      if (li.regIx_ != targetReg)
	continue;

      li.makeInvalid();
      if (j < prevIx)
	{
	  prevIx = j;
	  prev = li.prevData_;
	}
    }

  // Update prev-data of 1st subsequent entry with same target.
  if (entry.isValid())
    for (size_t j = matchIx + 1; j < size; ++j)
      {
	LoadInfo& li = loadQueue_.at(j);
	if (li.isValid() and li.regIx_ == targetReg)
	  {
	    // Preserve upper 32 bits if wide (64-bit) load.
	    if (li.wide_)
	      prev = ((prev << 32) >> 32) | ((li.prevData_ >> 32) << 32);
	    li.prevData_ = prev;
	    break;
	  }
      }

  // Remove matching entry from queue.
  size_t newSize = 0;
  for (size_t i = 0; i < size; ++i)
    {
      auto& li = loadQueue_.at(i);
      bool remove = i == matchIx;
      if (remove)
	continue;

      if (newSize != i)
	loadQueue_.at(newSize) = li;
      newSize++;
    }
  loadQueue_.resize(newSize);

  return true;
}


static
void
printUnsignedHisto(const char* tag, const std::vector<uint64_t>& histo,
		   FILE* file)
{
  if (histo.size() < 7)
    return;

  if (histo.at(0))
    fprintf(file, "    %s  0          %" PRId64 "\n", tag, histo.at(0));
  if (histo.at(1))
    fprintf(file, "    %s  1          %" PRId64 "\n", tag, histo.at(1));
  if (histo.at(2))
    fprintf(file, "    %s  2          %" PRId64 "\n", tag, histo.at(2));
  if (histo.at(3))
    fprintf(file, "    %s  (2,   16]  %" PRId64 "\n", tag, histo.at(3));
  if (histo.at(4))
    fprintf(file, "    %s  (16,  1k]  %" PRId64 "\n", tag, histo.at(4));
  if (histo.at(5))
    fprintf(file, "    %s  (1k, 64k]  %" PRId64 "\n", tag, histo.at(5));
  if (histo.at(6))
    fprintf(file, "    %s  > 64k      %" PRId64 "\n", tag, histo.at(6));
}


static
void
printSignedHisto(const char* tag, const std::vector<uint64_t>& histo,
		 FILE* file)
{
  if (histo.size() < 13)
    return;

  if (histo.at(0))
    fprintf(file, "    %s <= 64k      %" PRId64 "\n", tag, histo.at(0));
  if (histo.at(1))
    fprintf(file, "    %s (-64k, -1k] %" PRId64 "\n", tag, histo.at(1));
  if (histo.at(2))
    fprintf(file, "    %s (-1k,  -16] %" PRId64 "\n", tag, histo.at(2));
  if (histo.at(3))
    fprintf(file, "    %s (-16,   -3] %" PRId64 "\n", tag, histo.at(3));
  if (histo.at(4))
    fprintf(file, "    %s -2          %" PRId64 "\n", tag, histo.at(4));
  if (histo.at(5))
    fprintf(file, "    %s -1          %" PRId64 "\n", tag, histo.at(5));
  if (histo.at(6))
    fprintf(file, "    %s 0           %" PRId64 "\n", tag, histo.at(6));
  if (histo.at(7))
    fprintf(file, "    %s 1           %" PRId64 "\n", tag, histo.at(7));
  if (histo.at(8))
    fprintf(file, "    %s 2           %" PRId64 "\n", tag, histo.at(8));
  if (histo.at(9))
    fprintf(file, "    %s (2,     16] %" PRId64 "\n", tag, histo.at(9));
  if (histo.at(10))
    fprintf(file, "    %s (16,    1k] %" PRId64 "\n", tag, histo.at(10));
  if (histo.at(11))	              
    fprintf(file, "    %s (1k,   64k] %" PRId64 "\n", tag, histo.at(11));
  if (histo.at(12))	              
    fprintf(file, "    %s > 64k       %" PRId64 "\n", tag, histo.at(12));
}


template <typename URV>
inline
void
Hart<URV>::reportInstructionFrequency(FILE* file) const
{
  struct CompareFreq
  {
    CompareFreq(const std::vector<InstProfile>& profileVec)
      : profileVec(profileVec)
    { }

    bool operator()(size_t a, size_t b) const
    { return profileVec.at(a).freq_ < profileVec.at(b).freq_; }

    const std::vector<InstProfile>& profileVec;
  };

  std::vector<size_t> indices(instProfileVec_.size());
  for (size_t i = 0; i < indices.size(); ++i)
    indices.at(i) = i;
  std::sort(indices.begin(), indices.end(), CompareFreq(instProfileVec_));

  for (size_t i = 0; i < indices.size(); ++i)
    {
      size_t ix = indices.at(i);
      InstId id = InstId(ix);

      const InstEntry& entry = instTable_.getEntry(id);
      const InstProfile& prof = instProfileVec_.at(ix);
      uint64_t freq = prof.freq_;
      if (not freq)
	continue;

      fprintf(file, "%s %" PRId64 "\n", entry.name().c_str(), freq);

      auto regCount = intRegCount();

      uint64_t count = 0;
      for (auto n : prof.rd_) count += n;
      if (count)
	{
	  fprintf(file, "  +rd");
	  for (unsigned i = 0; i < regCount; ++i)
	    if (prof.rd_.at(i))
	      fprintf(file, " %d:%" PRId64, i, prof.rd_.at(i));
	  fprintf(file, "\n");
	}

      uint64_t count1 = 0;
      for (auto n : prof.rs1_) count1 += n;
      if (count1)
	{
	  fprintf(file, "  +rs1");
	  for (unsigned i = 0; i < regCount; ++i)
	    if (prof.rs1_.at(i))
	      fprintf(file, " %d:%" PRId64, i, prof.rs1_.at(i));
	  fprintf(file, "\n");

	  const auto& histo = prof.rs1Histo_;
	  if (entry.isUnsigned())
	    printUnsignedHisto("+hist1", histo, file);
	  else
	    printSignedHisto("+hist1", histo, file);
	}

      uint64_t count2 = 0;
      for (auto n : prof.rs2_) count2 += n;
      if (count2)
	{
	  fprintf(file, "  +rs2");
	  for (unsigned i = 0; i < regCount; ++i)
	    if (prof.rs2_.at(i))
	      fprintf(file, " %d:%" PRId64, i, prof.rs2_.at(i));
	  fprintf(file, "\n");

	  const auto& histo = prof.rs2Histo_;
	  if (entry.isUnsigned())
	    printUnsignedHisto("+hist2", histo, file);
	  else
	    printSignedHisto("+hist2", histo, file);
	}

      if (prof.hasImm_)
	{
	  fprintf(file, "  +imm  min:%d max:%d\n", prof.minImm_, prof.maxImm_);
	  printSignedHisto("+hist ", prof.immHisto_, file);
	}
    }
}


template <typename URV>
bool
Hart<URV>::misalignedAccessCausesException(URV addr, unsigned accessSize,
					   SecondaryCause& secCause) const
{
  size_t addr2 = addr + accessSize - 1;

  // Crossing region boundary causes misaligned exception.
  if (memory_.getRegionIndex(addr) != memory_.getRegionIndex(addr2))
    {
      secCause = SecondaryCause::STORE_MISAL_REGION_CROSS;
      return true;
    }

  // Misaligned access to a region with side effect causes misaligned
  // exception.
  if (not isIdempotentRegion(addr) or not isIdempotentRegion(addr2))
    {
      secCause = SecondaryCause::STORE_MISAL_IO;
      return true;
    }

  return false;
}


template <typename URV>
void
Hart<URV>::initiateLoadException(ExceptionCause cause, URV addr,
				 SecondaryCause secCause)
{
  forceAccessFail_ = false;
  initiateException(cause, currPc_, addr, secCause);
}


template <typename URV>
void
Hart<URV>::initiateStoreException(ExceptionCause cause, URV addr,
				  SecondaryCause secCause)
{
  forceAccessFail_ = false;
  initiateException(cause, currPc_, addr, secCause);
}


template <typename URV>
bool
Hart<URV>::effectiveAndBaseAddrMismatch(URV base, URV addr)
{
  unsigned baseRegion = unsigned(base >> (sizeof(URV)*8 - 4));
  unsigned addrRegion = unsigned(addr >> (sizeof(URV)*8 - 4));
  if (baseRegion == addrRegion)
    return false;

  bool flag1 = regionHasLocalDataMem_.at(baseRegion);
  bool flag2 = regionHasLocalDataMem_.at(addrRegion);
  return flag1 != flag2;
}


template <typename URV>
bool
Hart<URV>::checkStackLoad(URV addr, unsigned loadSize)
{
  URV low = addr;
  URV high = addr + loadSize - 1;
  URV spVal = intRegs_.read(RegSp);
  bool ok = (high <= stackMax_ and low >= spVal);
  return ok;
}


template <typename URV>
bool
Hart<URV>::checkStackStore(URV addr, unsigned storeSize)
{
  URV low = addr;
  URV high = addr + storeSize - 1;
  bool ok = (high <= stackMax_ and low >= stackMin_);
  return ok;
}


template <typename URV>
bool
Hart<URV>::wideLoad(uint32_t rd, URV addr, unsigned ldSize)
{
  auto secCause = SecondaryCause::LOAD_ACC_64BIT;
  auto cause = ExceptionCause::LOAD_ACC_FAULT;

  if ((addr & 7) or ldSize != 4 or not isDataAddressExternal(addr))
    {
      initiateLoadException(cause, addr, secCause);
      return false;
    }

  uint32_t upper = 0, lower = 0;
  if (not memory_.read(addr + 4, upper) or not memory_.read(addr, lower))
    {
      initiateLoadException(cause, addr, secCause);
      return false;
    }

  if (loadQueueEnabled_)
    {
      uint32_t prevLower = peekIntReg(rd);
      URV temp = 0;
      peekCsr(CsrNumber::MDBHD, temp);
      uint64_t prevUpper = temp;
      uint64_t prevWide = (prevUpper << 32) | prevLower;
      putInLoadQueue(8, addr, rd, prevWide, true /*isWide*/);
    }

  intRegs_.write(rd, lower);

  pokeCsr(CsrNumber::MDBHD, upper);

  return true;
}


template <typename URV>
ExceptionCause
Hart<URV>::determineLoadException(unsigned rs1, URV base, URV addr,
				  unsigned ldSize,
				  SecondaryCause& secCause)
{
  secCause = SecondaryCause::NONE;

  // Misaligned load from io section triggers an exception. Crossing
  // dccm to non-dccm causes an exception.
  unsigned alignMask = ldSize - 1;
  bool misal = addr & alignMask;
  misalignedLdSt_ = misal;
  if (misal)
    {
      if (misalignedAccessCausesException(addr, ldSize, secCause))
	return ExceptionCause::LOAD_ADDR_MISAL;
    }

  // Stack access
  if (rs1 == RegSp and checkStackAccess_ and not checkStackLoad(addr, ldSize))
    {
      secCause = SecondaryCause::LOAD_ACC_STACK_CHECK;
      return ExceptionCause::LOAD_ACC_FAULT;
    }

  // DCCM unmapped
  if (misal)
    {
      size_t lba = addr + ldSize - 1;  // Last byte address
      if (memory_.isAddrInDccm(addr) != memory_.isAddrInDccm(lba) or
          memory_.isAddrInMappedRegs(addr) != memory_.isAddrInMappedRegs(lba))
        {
          secCause = SecondaryCause::LOAD_ACC_LOCAL_UNMAPPED;
          return ExceptionCause::LOAD_ACC_FAULT;
        }
    }

  // DCCM unmapped or out of MPU range
  bool isReadable = memory_.isAddrReadable(addr);
  if (not isReadable)
    {
      secCause = SecondaryCause::LOAD_ACC_MEM_PROTECTION;
      size_t region = memory_.getRegionIndex(addr);
      if (regionHasLocalDataMem_.at(region))
        {
          if (not memory_.isAddrInMappedRegs(addr))
            {
              secCause = SecondaryCause::LOAD_ACC_LOCAL_UNMAPPED;
              return ExceptionCause::LOAD_ACC_FAULT;
            }
        }
      else
        return ExceptionCause::LOAD_ACC_FAULT;
    }

  // 64-bit load
  if (wideLdSt_)
    {
      bool fail = (addr & 7) or ldSize != 4 or ! isDataAddressExternal(addr);
      fail = fail or ! memory_.isAddrReadable(addr+4);
      if (fail)
	{
	  secCause = SecondaryCause::LOAD_ACC_64BIT;
	  return ExceptionCause::LOAD_ACC_FAULT;
	}
    }

  // Region predict (Effective address compatible with base).
  if (eaCompatWithBase_ and effectiveAndBaseAddrMismatch(addr, base))
    {
      secCause = SecondaryCause::LOAD_ACC_REGION_PREDICTION;
      return ExceptionCause::LOAD_ACC_FAULT;
    }

  // PIC access
  if (memory_.isAddrInMappedRegs(addr))
    {
      if (misal or ldSize != 4)
	{
	  secCause = SecondaryCause::LOAD_ACC_PIC;
	  return ExceptionCause::LOAD_ACC_FAULT;
	}
    }

  // Double ecc.
  if (forceAccessFail_)
    {
      secCause = SecondaryCause::LOAD_ACC_DOUBLE_ECC;
      return ExceptionCause::LOAD_ACC_FAULT;
    }

  return ExceptionCause::NONE;
}


template <typename URV>
template <typename LOAD_TYPE>
inline
bool
Hart<URV>::fastLoad(uint32_t rd, uint32_t rs1, int32_t imm)
{
  URV base = intRegs_.read(rs1);
  URV addr = base + SRV(imm);

  // Unsigned version of LOAD_TYPE
  typedef typename std::make_unsigned<LOAD_TYPE>::type ULT;

  ULT uval = 0;
  if (memory_.read(addr, uval))
    {
      URV value;
      if constexpr (std::is_same<ULT, LOAD_TYPE>::value)
        value = uval;
      else
        value = SRV(LOAD_TYPE(uval)); // Sign extend.

      intRegs_.write(rd, value);
      return true;  // Success.
    }
  return false;
}


template <typename URV>
template <typename LOAD_TYPE>
bool
Hart<URV>::load(uint32_t rd, uint32_t rs1, int32_t imm)
{
#ifdef FAST_SLOPPY
  return fastLoad<LOAD_TYPE>(rd, rs1, imm);
#endif

  URV base = intRegs_.read(rs1);
  URV addr = base + SRV(imm);

  loadAddr_ = addr;    // For reporting load addr in trace-mode.
  loadAddrValid_ = true;  // For reporting load addr in trace-mode.

  if (loadQueueEnabled_)
    removeFromLoadQueue(rs1);

  if (hasActiveTrigger())
    {
      if (ldStAddrTriggerHit(addr, TriggerTiming::Before, true /*isLoad*/,
			     isInterruptEnabled()))
	triggerTripped_ = true;
      if (triggerTripped_)
	return false;
    }

  // Unsigned version of LOAD_TYPE
  typedef typename std::make_unsigned<LOAD_TYPE>::type ULT;

  if constexpr (std::is_same<ULT, uint8_t>::value)
    {
      // Loading a byte from special address results in a byte read
      // from standard input.
      if (conIoValid_ and addr == conIo_)
	{
	  int c = fgetc(stdin);
	  SRV val = c;
	  intRegs_.write(rd, val);
	  return true;
	}
    }

  unsigned ldSize = sizeof(LOAD_TYPE);

  auto secCause = SecondaryCause::NONE;
  auto cause = determineLoadException(rs1, base, addr, ldSize, secCause);
  if (cause != ExceptionCause::NONE)
    {
      initiateLoadException(cause, addr, secCause);
      return false;
    }

  if (wideLdSt_)
    return wideLoad(rd, addr, ldSize);

  ULT uval = 0;
  if (memory_.read(addr, uval))
    {
      URV value;
      if constexpr (std::is_same<ULT, LOAD_TYPE>::value)
        value = uval;
      else
        value = SRV(LOAD_TYPE(uval)); // Sign extend.

      // Put entry in load queue with value of rd before this load.
      if (loadQueueEnabled_)
	putInLoadQueue(ldSize, addr, rd, peekIntReg(rd));

      intRegs_.write(rd, value);
      return true;  // Success.
    }

  cause = ExceptionCause::LOAD_ACC_FAULT;
  secCause = SecondaryCause::LOAD_ACC_MEM_PROTECTION;
  if (memory_.isAddrInMappedRegs(addr))
    secCause = SecondaryCause::LOAD_ACC_PIC;

  initiateLoadException(cause, addr, secCause);
  return false;
}


template <typename URV>
inline
void
Hart<URV>::execLw(const DecodedInst* di)
{
#ifdef FAST_SLOPPY
  fastLoad<int32_t>(di->op0(), di->op1(), di->op2AsInt());
#else
  load<int32_t>(di->op0(), di->op1(), di->op2AsInt());
#endif
}


template <typename URV>
inline
void
Hart<URV>::execLh(const DecodedInst* di)
{
  load<int16_t>(di->op0(), di->op1(), di->op2AsInt());
}


template <typename URV>
template <typename STORE_TYPE>
inline
bool
Hart<URV>::fastStore(unsigned /*rs1*/, URV /*base*/, URV addr,
                     STORE_TYPE storeVal)
{
  if (memory_.write(localHartId_, addr, storeVal))
    {
      if (toHostValid_ and addr == toHost_ and storeVal != 0)
	{
	  throw CoreException(CoreException::Stop, "write to to-host",
			      toHost_, storeVal);
	}
      return true;
    }

  auto secCause = SecondaryCause::NONE;
  initiateStoreException(ExceptionCause::STORE_ACC_FAULT, addr, secCause);
  return false;
}


template <typename URV>
inline
void
Hart<URV>::execSw(const DecodedInst* di)
{
  uint32_t rs1 = di->op1();
  URV base = intRegs_.read(rs1);
  URV addr = base + SRV(di->op2AsInt());
  uint32_t value = uint32_t(intRegs_.read(di->op0()));

#ifdef FAST_SLOPPY
  fastStore<uint32_t>(rs1, base, addr, value);
#else
  store<uint32_t>(rs1, base, addr, value);
#endif
}


template <typename URV>
bool
Hart<URV>::readInst(size_t address, uint32_t& inst)
{
  inst = 0;

  uint16_t low;  // Low 2 bytes of instruction.
  if (not memory_.readInstHalfWord(address, low))
    return false;

  inst = low;

  if ((inst & 0x3) == 3)  // Non-compressed instruction.
    {
      uint16_t high;
      if (not memory_.readInstHalfWord(address + 2, high))
	return false;
      inst |= (uint32_t(high) << 16);
    }

  return true;
}


template <typename URV>
bool
Hart<URV>::defineIccm(size_t region, size_t offset, size_t size)
{
  bool ok = memory_.defineIccm(region, offset, size);
  if (ok)
    {
      regionHasLocalMem_.at(region) = true;
      regionHasLocalInstMem_.at(region) = true;
    }
  return ok;
}
    

template <typename URV>
bool
Hart<URV>::defineDccm(size_t region, size_t offset, size_t size)
{
  bool ok = memory_.defineDccm(region, offset, size);
  if (ok)
    {
      regionHasLocalMem_.at(region) = true;
      regionHasLocalDataMem_.at(region) = true;
      regionHasDccm_.at(region) = true;
    }
  return ok;
}


template <typename URV>
bool
Hart<URV>::defineMemoryMappedRegisterRegion(size_t region, size_t offset,
					  size_t size)
{
  bool ok = memory_.defineMemoryMappedRegisterRegion(region, offset, size);
  if (ok)
    {
      regionHasLocalMem_.at(region) = true;
      regionHasLocalDataMem_.at(region) = true;
      regionHasMemMappedRegs_.at(region) = true;
    }
  return ok;
}


template <typename URV>
bool
Hart<URV>::defineMemoryMappedRegisterWriteMask(size_t region,
					       size_t regionOffset,
					       size_t registerBlockOffset,
					       size_t registerIx,
					       uint32_t mask)
{
  return memory_.defineMemoryMappedRegisterWriteMask(region, regionOffset,
						     registerBlockOffset,
						     registerIx, mask);
}


template <typename URV>
bool
Hart<URV>::configMemoryFetch(const std::vector< std::pair<URV,URV> >& windows)
{
  using std::cerr;

  if (windows.empty())
    return true;

  unsigned errors = 0;

  if (memory_.size() == 0)
    return true;

  // Mark all pages in non-iccm regions as non executable.
  size_t pageSize = memory_.pageSize();
  for (size_t addr = 0; addr < memory_.size(); addr += pageSize)
    {
      size_t region = memory_.getRegionIndex(addr);
      if (not regionHasLocalInstMem_.at(region))
	memory_.setExecAccess(addr, false);
    }

  for (auto& window : windows)
    {
      if (window.first > window.second)
	{
	  cerr << "Invalid memory range in instruction access configuration: 0x"
	       << std::hex << window.first << " to 0x" << window.second
	       << '\n' << std::dec;
	  errors++;
	}

      size_t addr = window.first, end = window.second;
      if (end > memory_.size())
	end = memory_.size();

      for ( ; addr <= end; addr += pageSize )
	{
	  size_t region = memory_.getRegionIndex(addr);
	  if (not regionHasLocalInstMem_.at(region))
	    memory_.setExecAccess(addr, true);
	}

      size_t region = memory_.getRegionIndex(end);
      if (not regionHasLocalInstMem_.at(region))
	memory_.setExecAccess(end, true);
    }

  return errors == 0;
}


template <typename URV>
bool
Hart<URV>::configMemoryDataAccess(const std::vector< std::pair<URV,URV> >& windows)
{
  using std::cerr;

  if (windows.empty())
    return true;

  unsigned errors = 0;

  if (memory_.size() == 0)
    return true;

  // Mark all pages in non-dccm/pic regions as non accessible.
  size_t pageSize = memory_.pageSize();
  for (size_t addr = 0; addr < memory_.size(); addr += pageSize)
    {
      size_t region = memory_.getRegionIndex(addr);
      if (not regionHasLocalDataMem_.at(region))
	{
	  memory_.setWriteAccess(addr, false);
	  memory_.setReadAccess(addr, false);
	}
    }

  // Mark pages in configuration windows as accessible except when
  // they fall in dccm/pic regions.
  for (auto& window : windows)
    {
      if (window.first > window.second)
	{
	  cerr << "Invalid memory range in data access configuration: 0x"
	       << std::hex << window.first << " to 0x" << window.second
	       << '\n' << std::dec;
	  errors++;
	}

      size_t addr = window.first, end = window.second;
      if (end > memory_.size())
	end = memory_.size();

      for ( ; addr <= end; addr += pageSize )
	{
	  size_t region = memory_.getRegionIndex(addr);
	  if (not regionHasLocalDataMem_.at(region))
	    {
	      memory_.setWriteAccess(addr, true);
	      memory_.setReadAccess(addr, true);
	    }
	}

      size_t region = memory_.getRegionIndex(end);
      if (not regionHasLocalDataMem_.at(region))
	{
	  memory_.setWriteAccess(end, true);
	  memory_.setReadAccess(end, true);
	}
    }

  return errors == 0;
}


template <typename URV>
inline
bool
Hart<URV>::fetchInst(URV addr, uint32_t& inst)
{
  if (forceFetchFail_)
    {
      forceFetchFail_ = false;
      readInst(addr, inst);
      URV info = pc_ + forceFetchFailOffset_;
      auto cause = ExceptionCause::INST_ACC_FAULT;
      auto secCause = SecondaryCause::INST_BUS_ERROR;
      if (memory_.isAddrInIccm(addr))
	secCause = SecondaryCause::INST_DOUBLE_ECC;
      initiateException(cause, pc_, info, secCause);
      return false;
    }

  if (addr & 1)
    {
      initiateException(ExceptionCause::INST_ADDR_MISAL, addr, addr);
      return false;
    }

  if (memory_.readInstWord(addr, inst))
    return true;

  uint16_t half;
  if (not memory_.readInstHalfWord(addr, half))
    {
      auto secCause = SecondaryCause::INST_MEM_PROTECTION;
      size_t region = memory_.getRegionIndex(addr);
      if (regionHasLocalInstMem_.at(region))
	secCause = SecondaryCause::INST_LOCAL_UNMAPPED;
      initiateException(ExceptionCause::INST_ACC_FAULT, addr, addr, secCause);
      return false;
    }

  inst = half;
  if (isCompressedInst(inst))
    return true;

  // 4-byte instruction: 4-byte fetch failed but 1st 2-byte fetch
  // succeeded. Problem must be in 2nd half of instruction.
  initiateException(ExceptionCause::INST_ACC_FAULT, addr, addr + 2);

  return false;
}


template <typename URV>
bool
Hart<URV>::fetchInstPostTrigger(URV addr, uint32_t& inst, FILE* traceFile)
{
  URV info = addr;

  // Fetch will fail if forced or if address is misaligned or if
  // memory read fails.
  if (not forceFetchFail_ and (addr & 1) == 0)
    {
      if (memory_.readInstWord(addr, inst))
	return true;  // Read 4 bytes: success.

      uint16_t half;
      if (memory_.readInstHalfWord(addr, half))
	{
	  if (isCompressedInst(inst))
	    return true; // Read 2 bytes and compressed inst: success.
	}
    }

  // Fetch failed: take pending trigger-exception.
  takeTriggerAction(traceFile, addr, info, instCounter_, true);
  forceFetchFail_ = false;

  return false;
}


template <typename URV>
void
Hart<URV>::illegalInst()
{
  if (triggerTripped_)
    return;

  // Check if stuck because of lack of illegal instruction exception handler.
  if (instCounter_ == counterAtLastIllegal_ + 1)
    consecutiveIllegalCount_++;
  else
    consecutiveIllegalCount_ = 0;

  if (consecutiveIllegalCount_ > 64)  // FIX: Make a parameter
    {
      throw CoreException(CoreException::Stop,
			  "64 consecutive illegal instructions",
			  0, 0);
    }

  counterAtLastIllegal_ = instCounter_;

  uint32_t currInst;
  if (not readInst(currPc_, currInst))
    assert(0 and "Failed to re-read current instruction");

  initiateException(ExceptionCause::ILLEGAL_INST, currPc_, currInst);
}


template <typename URV>
void
Hart<URV>::unimplemented()
{
  illegalInst();
}


// This is a swerv-specific special code that corresponds to special
// hardware that maps the interrupt id (claim id) to a specific
// interrupt handler routine by looking up the routine address in a
// table.
template <typename URV>
void
Hart<URV>::initiateFastInterrupt(InterruptCause cause, URV pcToSave)
{
  // Get the address of the interrupt handler entry from meihap
  // register.
  URV addr = 0;
  if (not csRegs_.read(CsrNumber::MEIHAP, PrivilegeMode::Machine, addr))
    {
      initiateNmi(URV(NmiCause::UNKNOWN), pcToSave);
      return;
    }

  // Check that the entry address is in a DCCM region.
  size_t ix = memory_.getRegionIndex(addr);
  if (not regionHasLocalDataMem_.at(ix))
    {
      initiateNmi(URV(NmiCause::NON_DCCM_ACCESS_ERROR), pcToSave);
      return;
    }

  // If bench has forced an ECC error, honor it.
  if (forceAccessFail_)
    {
      initiateNmi(URV(NmiCause::DOUBLE_BIT_ECC), pcToSave);
      forceAccessFail_ = false;
      return;
    }

  // Fetch the interrupt handler address.
  URV nextPc = 0;
  if (not memory_.read(addr, nextPc))
    {
      initiateNmi(URV(NmiCause::DCCM_ACCESS_ERROR), pcToSave);
      return;
    }

  URV causeVal = URV(cause);
  causeVal |= 1 << (mxlen_ - 1);  // Set most sig bit.
  undelegatedInterrupt(causeVal, pcToSave, nextPc);

  if (not enableCounters_)
    return;

  PerfRegs& pregs = csRegs_.mPerfRegs_;
  if (cause == InterruptCause::M_EXTERNAL)
    pregs.updateCounters(EventNumber::ExternalInterrupt, prevPerfControl_);
  else if (cause == InterruptCause::M_TIMER)
    pregs.updateCounters(EventNumber::TimerInterrupt, prevPerfControl_);
}


// Start an asynchronous exception.
template <typename URV>
void
Hart<URV>::initiateInterrupt(InterruptCause cause, URV pc)
{
  if (fastInterrupts_ and cause == InterruptCause::M_EXTERNAL)
    {
      initiateFastInterrupt(cause, pc);
      return;
    }

  bool interrupt = true;
  URV info = 0;  // This goes into mtval.
  auto secCause = SecondaryCause::NONE;
  initiateTrap(interrupt, URV(cause), pc, info, URV(secCause));

  interruptCount_++;

  if (not enableCounters_)
    return;

  PerfRegs& pregs = csRegs_.mPerfRegs_;
  if (cause == InterruptCause::M_EXTERNAL)
    pregs.updateCounters(EventNumber::ExternalInterrupt, prevPerfControl_);
  else if (cause == InterruptCause::M_TIMER)
    pregs.updateCounters(EventNumber::TimerInterrupt, prevPerfControl_);
}


// Start a synchronous exception.
template <typename URV>
void
Hart<URV>::initiateException(ExceptionCause cause, URV pc, URV info,
			     SecondaryCause secCause)
{
  bool interrupt = false;
  exceptionCount_++;
  hasException_ = true;
  initiateTrap(interrupt, URV(cause), pc, info, URV(secCause));

  PerfRegs& pregs = csRegs_.mPerfRegs_;
  if (enableCounters_)
    pregs.updateCounters(EventNumber::Exception, prevPerfControl_);
}


template <typename URV>
void
Hart<URV>::initiateTrap(bool interrupt, URV cause, URV pcToSave, URV info,
			URV secCause)
{
  enableWideLdStMode(false);  // Swerv specific feature.

  memory_.invalidateLr(localHartId_);

  PrivilegeMode origMode = privMode_;

  // Exceptions are taken in machine mode.
  privMode_ = PrivilegeMode::Machine;
  PrivilegeMode nextMode = PrivilegeMode::Machine;

  // But they can be delegated. TBD: handle delegation to S/U modes
  // updating nextMode.

  CsrNumber epcNum = CsrNumber::MEPC;
  CsrNumber causeNum = CsrNumber::MCAUSE;
  CsrNumber scauseNum = CsrNumber::MSCAUSE;
  CsrNumber tvalNum = CsrNumber::MTVAL;
  CsrNumber tvecNum = CsrNumber::MTVEC;

  if (nextMode == PrivilegeMode::Supervisor)
    {
      epcNum = CsrNumber::SEPC;
      causeNum = CsrNumber::SCAUSE;
      tvalNum = CsrNumber::STVAL;
      tvecNum = CsrNumber::STVEC;
    }
  else if (nextMode == PrivilegeMode::User)
    {
      epcNum = CsrNumber::UEPC;
      causeNum = CsrNumber::UCAUSE;
      tvalNum = CsrNumber::UTVAL;
      tvecNum = CsrNumber::UTVEC;
    }

  // Save address of instruction that caused the exception or address
  // of interrupted instruction.
  if (not csRegs_.write(epcNum, privMode_, pcToSave & ~(URV(1))))
    assert(0 and "Failed to write EPC register");

  // Save the exception cause.
  URV causeRegVal = cause;
  if (interrupt)
    causeRegVal |= 1 << (mxlen_ - 1);
  if (not csRegs_.write(causeNum, privMode_, causeRegVal))
    assert(0 and "Failed to write CAUSE register");

  // Save secondary exception cause (WD special).
  csRegs_.write(scauseNum, privMode_, secCause);

  // Clear mtval on interrupts. Save synchronous exception info.
  if (not csRegs_.write(tvalNum, privMode_, info))
    assert(0 and "Failed to write TVAL register");

  // Update status register saving xIE in xPIE and previous privilege
  // mode in xPP by getting current value of mstatus ...
  URV status = 0;
  if (not csRegs_.read(CsrNumber::MSTATUS, privMode_, status))
    assert(0 and "Failed to read MSTATUS register");

  // ... updating its fields
  MstatusFields<URV> msf(status);

  if (nextMode == PrivilegeMode::Machine)
    {
      msf.bits_.MPP = unsigned(origMode);
      msf.bits_.MPIE = msf.bits_.MIE;
      msf.bits_.MIE = 0;
    }
  else if (nextMode == PrivilegeMode::Supervisor)
    {
      msf.bits_.SPP = unsigned(origMode);
      msf.bits_.SPIE = msf.bits_.SIE;
      msf.bits_.SIE = 0;
    }
  else if (nextMode == PrivilegeMode::User)
    {
      msf.bits_.UPIE = msf.bits_.UIE;
      msf.bits_.UIE = 0;
    }

  // ... and putting it back
  if (not csRegs_.write(CsrNumber::MSTATUS, privMode_, msf.value_))
    assert(0 and "Failed to write MSTATUS register");
  
  // Set program counter to trap handler address.
  URV tvec = 0;
  if (not csRegs_.read(tvecNum, privMode_, tvec))
    assert(0 and "Failed to read TVEC register");

  URV base = (tvec >> 2) << 2;  // Clear least sig 2 bits.
  unsigned tvecMode = tvec & 0x3;

  if (tvecMode == 1 and interrupt)
    base = base + 4*cause;

  pc_ = base;

  // Change privilege mode.
  privMode_ = nextMode;
}


template <typename URV>
void
Hart<URV>::initiateNmi(URV cause, URV pcToSave)
{
  URV nextPc = nmiPc_;
  undelegatedInterrupt(cause, pcToSave, nextPc);
}


template <typename URV>
void
Hart<URV>::undelegatedInterrupt(URV cause, URV pcToSave, URV nextPc)
{
  enableWideLdStMode(false);  // Swerv specific feature.

  interruptCount_++;
  memory_.invalidateLr(localHartId_);

  PrivilegeMode origMode = privMode_;

  // NMI is taken in machine mode.
  privMode_ = PrivilegeMode::Machine;

  // Save address of instruction that caused the exception or address
  // of interrupted instruction.
  pcToSave = (pcToSave >> 1) << 1; // Clear least sig bit.
  if (not csRegs_.write(CsrNumber::MEPC, privMode_, pcToSave))
    assert(0 and "Failed to write EPC register");

  // Save the exception cause.
  if (not csRegs_.write(CsrNumber::MCAUSE, privMode_, cause))
    assert(0 and "Failed to write CAUSE register");

  // Save secondary exception cause (WD special).
  csRegs_.write(CsrNumber::MSCAUSE, privMode_, 0);

  // Clear mtval
  if (not csRegs_.write(CsrNumber::MTVAL, privMode_, 0))
    assert(0 and "Failed to write MTVAL register");

  // Update status register saving xIE in xPIE and previous privilege
  // mode in xPP by getting current value of mstatus ...
  URV status = 0;
  if (not csRegs_.read(CsrNumber::MSTATUS, privMode_, status))
    assert(0 and "Failed to read MSTATUS register");
  // ... updating its fields
  MstatusFields<URV> msf(status);

  msf.bits_.MPP = unsigned(origMode);
  msf.bits_.MPIE = msf.bits_.MIE;
  msf.bits_.MIE = 0;

  // ... and putting it back
  if (not csRegs_.write(CsrNumber::MSTATUS, privMode_, msf.value_))
    assert(0 and "Failed to write MSTATUS register");
  
  // Clear pending nmi bit in dcsr
  URV dcsrVal = 0;
  if (peekCsr(CsrNumber::DCSR, dcsrVal))
    {
      dcsrVal &= ~(URV(1) << 3);
      pokeCsr(CsrNumber::DCSR, dcsrVal);
      recordCsrWrite(CsrNumber::DCSR);
    }

  pc_ = (nextPc >> 1) << 1;  // Clear least sig bit
}


template <typename URV>
bool
Hart<URV>::peekIntReg(unsigned ix, URV& val) const
{ 
  if (ix < intRegs_.size())
    {
      val = intRegs_.read(ix);
      return true;
    }
  return false;
}


template <typename URV>
URV
Hart<URV>::peekIntReg(unsigned ix) const
{ 
  assert(ix < intRegs_.size());
  return intRegs_.read(ix);
}


template <typename URV>
bool
Hart<URV>::peekIntReg(unsigned ix, URV& val, std::string& name) const
{ 
  if (ix < intRegs_.size())
    {
      val = intRegs_.read(ix);
      name = intRegName(ix);
      return true;
    }
  return false;
}


template <typename URV>
bool
Hart<URV>::peekFpReg(unsigned ix, uint64_t& val) const
{ 
  if (not isRvf() and not isRvd())
    return false;

  if (ix < fpRegs_.size())
    {
      val = fpRegs_.readBits(ix);
      return true;
    }

  return false;
}


template <typename URV>
bool
Hart<URV>::pokeFpReg(unsigned ix, uint64_t val)
{ 
  if (not isRvf() and not isRvd())
    return false;

  if (ix < fpRegs_.size())
    {
      fpRegs_.pokeBits(ix, val);
      return true;
    }

  return false;
}


template <typename URV>
bool
Hart<URV>::pokeIntReg(unsigned ix, URV val)
{ 
  if (ix < intRegs_.size())
    {
      intRegs_.poke(ix, val);
      return true;
    }
  return false;
}


template <typename URV>
bool
Hart<URV>::peekCsr(CsrNumber csrn, URV& val) const
{ 
  return csRegs_.peek(csrn, val);
}


template <typename URV>
bool
Hart<URV>::peekCsr(CsrNumber csrn, URV& val, URV& reset, URV& writeMask,
		   URV& pokeMask) const
{ 
  const Csr<URV>* csr = csRegs_.getImplementedCsr(csrn);
  if (not csr)
    return false;

  if (not csRegs_.peek(csrn, val))
    return false;

  reset = csr->getResetValue();
  writeMask = csr->getWriteMask();
  pokeMask = csr->getPokeMask();
  return true;
}


template <typename URV>
bool
Hart<URV>::peekCsr(CsrNumber csrn, URV& val, std::string& name) const
{ 
  const Csr<URV>* csr = csRegs_.getImplementedCsr(csrn);
  if (not csr)
    return false;

  if (not csRegs_.peek(csrn, val))
    return false;

  name = csr->getName();
  return true;
}


template <typename URV>
bool
Hart<URV>::pokeCsr(CsrNumber csr, URV val)
{ 
  // Direct write to MEIHAP will not affect claimid field. Poking
  // MEIHAP will only affect the claimid field.
  if (csr == CsrNumber::MEIHAP)
    {
      URV claimIdMask = 0x3fc;
      URV prev = 0;
      if (not csRegs_.read(CsrNumber::MEIHAP, PrivilegeMode::Machine, prev))
	return false;
      URV newVal = (prev & ~claimIdMask) | (val & claimIdMask);
      csRegs_.poke(CsrNumber::MEIHAP, newVal);
      return true;
    }

  // Some/all bits of some CSRs are read only to CSR instructions but
  // are modifiable. Use the poke method (instead of write) to make
  // sure modifiable value are changed.
  if (not csRegs_.poke(csr, val))
    return false;

  if (csr == CsrNumber::DCSR)
    {
      dcsrStep_ = (val >> 2) & 1;
      dcsrStepIe_ = (val >> 11) & 1;
    }
  else if (csr >= CsrNumber::MSPCBA and csr <= CsrNumber::MSPCC)
    updateStackChecker();
  else if (csr == CsrNumber::MDBAC)
    enableWideLdStMode(true);

  return true;
}


template <typename URV>
URV
Hart<URV>::peekPc() const
{
  return pc_;
}


template <typename URV>
void
Hart<URV>::pokePc(URV address)
{
  pc_ = (address >> 1) << 1; // Clear least sig big
}


template <typename URV>
bool
Hart<URV>::findIntReg(const std::string& name, unsigned& num) const
{
  if (intRegs_.findReg(name, num))
    return true;

  unsigned n = 0;
  if (parseNumber<unsigned>(name, n) and n < intRegs_.size())
    {
      num = n;
      return true;
    }

  return false;
}


template <typename URV>
bool
Hart<URV>::findFpReg(const std::string& name, unsigned& num) const
{
  if (not isRvf())
    return false;   // Floating point extension not enabled.

  if (name.empty())
    return false;

  if (name.at(0) == 'f')
    {
      std::string numStr = name.substr(1);
      unsigned n = 0;
      if (parseNumber<unsigned>(numStr, num) and n < fpRegCount())
	return true;
    }

  unsigned n = 0;
  if (parseNumber<unsigned>(name, n) and n < fpRegCount())
    {
      num = n;
      return true;
    }

  return false;
}



template <typename URV>
Csr<URV>*
Hart<URV>::findCsr(const std::string& name)
{
  Csr<URV>* csr = csRegs_.findCsr(name);

  if (not csr)
    {
      unsigned n = 0;
      if (parseNumber<unsigned>(name, n))
	csr = csRegs_.findCsr(CsrNumber(n));
    }

  return csr;
}


template <typename URV>
bool
Hart<URV>::configCsr(const std::string& name, bool implemented, URV resetValue,
                     URV mask, URV pokeMask, bool debug, bool shared)
{
  return csRegs_.configCsr(name, implemented, resetValue, mask, pokeMask,
			   debug, shared);
}


template <typename URV>
bool
Hart<URV>::defineCsr(const std::string& name, CsrNumber num,
		     bool implemented, URV resetVal, URV mask,
		     URV pokeMask, bool isDebug)
{
  bool mandatory = false, quiet = true;
  auto c = csRegs_.defineCsr(name, num, mandatory, implemented, resetVal,
			     mask, pokeMask, isDebug, quiet);
  return c != nullptr;
}


template <typename URV>
bool
Hart<URV>::configMachineModePerfCounters(unsigned numCounters)
{
  return csRegs_.configMachineModePerfCounters(numCounters);
}


template <typename URV>
void
formatInstTrace(FILE* out, uint64_t tag, unsigned hartId, URV currPc,
		const char* opcode, char resource, URV addr,
		URV value, const char* assembly);

template <>
void
formatInstTrace<uint32_t>(FILE* out, uint64_t tag, unsigned hartId, uint32_t currPc,
		const char* opcode, char resource, uint32_t addr,
		uint32_t value, const char* assembly)
{
  if (resource == 'r')
    {
      fprintf(out, "#%" PRId64 " %d %08x %8s r %02x         %08x  %s",
              tag, hartId, currPc, opcode, addr, value, assembly);
    }
  else if (resource == 'c')
    {
      if ((addr >> 16) == 0)
        fprintf(out, "#%" PRId64 " %d %08x %8s c %04x       %08x  %s",
                tag, hartId, currPc, opcode, addr, value, assembly);
      else
        fprintf(out, "#%" PRId64 " %d %08x %8s c %08x   %08x  %s",
                tag, hartId, currPc, opcode, addr, value, assembly);
    }
  else
    {
      fprintf(out, "#%" PRId64 " %d %08x %8s %c %08x   %08x  %s", tag, hartId,
              currPc, opcode, resource, addr, value, assembly);
    }
}

template <>
void
formatInstTrace<uint64_t>(FILE* out, uint64_t tag, unsigned hartId, uint64_t currPc,
		const char* opcode, char resource, uint64_t addr,
		uint64_t value, const char* assembly)
{
  fprintf(out, "#%" PRId64 " %d %016" PRIx64 " %8s %c %016" PRIx64 " %016" PRIx64 "  %s",
          tag, hartId, currPc, opcode, resource, addr, value, assembly);
}

template <typename URV>
void
formatFpInstTrace(FILE* out, uint64_t tag, unsigned hartId, URV currPc,
		  const char* opcode, unsigned fpReg,
		  uint64_t fpVal, const char* assembly);

template <>
void
formatFpInstTrace<uint32_t>(FILE* out, uint64_t tag, unsigned hartId, uint32_t currPc,
		  const char* opcode, unsigned fpReg,
		  uint64_t fpVal, const char* assembly)
{
  fprintf(out, "#%" PRId64 " %d %08x %8s f %02x %016" PRIx64 "  %s",
          tag, hartId, currPc, opcode, fpReg, fpVal, assembly);
}

template <>
void
formatFpInstTrace<uint64_t>(FILE* out, uint64_t tag, unsigned hartId, uint64_t currPc,
		  const char* opcode, unsigned fpReg,
		  uint64_t fpVal, const char* assembly)
{
  fprintf(out, "#%" PRId64 " %d %016" PRIx64 " %8s f %016" PRIx64 " %016" PRIx64 "  %s",
          tag, hartId, currPc, opcode, uint64_t(fpReg), fpVal, assembly);
}


static std::mutex printInstTraceMutex;
static std::mutex stderrMutex;

template <typename URV>
void
Hart<URV>::printInstTrace(uint32_t inst, uint64_t tag, std::string& tmp,
			  FILE* out, bool interrupt)
{
  DecodedInst di;
  decode(pc_, inst, di);

  printInstTrace(di, tag, tmp, out, interrupt);
}


template <typename URV>
void
Hart<URV>::printInstTrace(const DecodedInst& di, uint64_t tag, std::string& tmp,
			  FILE* out, bool interrupt)
{
  // Serialize to avoid jumbled output.
  std::lock_guard<std::mutex> guard(printInstTraceMutex);

  disassembleInst(di, tmp);
  if (interrupt)
    tmp += " (interrupted)";

  if (traceLoad_ and loadAddrValid_)
    {
      std::ostringstream oss;
      oss << "0x" << std::hex << loadAddr_;
      tmp += " [" + oss.str() + "]";
    }

  char instBuff[128];
  if (di.instSize() == 4)
    sprintf(instBuff, "%08x", di.inst());
  else
    sprintf(instBuff, "%04x", di.inst() & 0xffff);

  bool pending = false;  // True if a printed line need to be terminated.

  // Process integer register diff.
  int reg = intRegs_.getLastWrittenReg();
  URV value = 0;
  if (reg > 0)
    {
      value = intRegs_.read(reg);
      formatInstTrace<URV>(out, tag, localHartId_, currPc_, instBuff, 'r', reg,
			   value, tmp.c_str());
      pending = true;
    }

  // Process floating point register diff.
  int fpReg = fpRegs_.getLastWrittenReg();
  if (fpReg >= 0)
    {
      uint64_t val = fpRegs_.readBitsRaw(fpReg);
      if (pending) fprintf(out, "  +\n");
      formatFpInstTrace<URV>(out, tag, localHartId_, currPc_, instBuff, fpReg,
			     val, tmp.c_str());
      pending = true;
    }

  // Process CSR diffs.
  std::vector<CsrNumber> csrs;
  std::vector<unsigned> triggers;
  csRegs_.getLastWrittenRegs(csrs, triggers);

  std::vector<bool> tdataChanged(3);

  std::map<URV, URV> csrMap; // Map csr-number to its value.

  for (CsrNumber csr : csrs)
    {
      if (not csRegs_.read(csr, PrivilegeMode::Machine, value))
	continue;

      if (csr >= CsrNumber::TDATA1 and csr <= CsrNumber::TDATA3)
	{
	  size_t ix = size_t(csr) - size_t(CsrNumber::TDATA1);
	  tdataChanged.at(ix) = true;
	  continue; // Debug triggers printed separately below
	}
      csrMap[URV(csr)] = value;
    }

  // Process trigger register diffs.
  for (unsigned trigger : triggers)
    {
      URV data1(0), data2(0), data3(0);
      if (not peekTrigger(trigger, data1, data2, data3))
	continue;
      if (tdataChanged.at(0))
	{
	  URV ecsr = (trigger << 16) | URV(CsrNumber::TDATA1);
	  csrMap[ecsr] = data1;
	}
      if (tdataChanged.at(1))
	{
	  URV ecsr = (trigger << 16) | URV(CsrNumber::TDATA2);
	  csrMap[ecsr] = data2;
	}
      if (tdataChanged.at(2))
	{
	  URV ecsr = (trigger << 16) | URV(CsrNumber::TDATA3);
	  csrMap[ecsr] = data3;
	}
    }

  for (const auto& [key, val] : csrMap)
    {
      if (pending) fprintf(out, "  +\n");
      formatInstTrace<URV>(out, tag, localHartId_, currPc_, instBuff, 'c',
			   key, val, tmp.c_str());
      pending = true;
    }

  // Process memory diff.
  size_t address = 0;
  uint64_t memValue = 0;
  unsigned writeSize = memory_.getLastWriteNewValue(localHartId_, address, memValue);
  if (writeSize > 0)
    {
      if (pending)
	fprintf(out, "  +\n");

      formatInstTrace<URV>(out, tag, localHartId_, currPc_, instBuff, 'm',
			   URV(address), URV(memValue), tmp.c_str());
      pending = true;
    }

  if (pending) 
    fprintf(out, "\n");
  else
    {
      // No diffs: Generate an x0 record.
      formatInstTrace<URV>(out, tag, localHartId_, currPc_, instBuff, 'r', 0, 0,
			  tmp.c_str());
      fprintf(out, "\n");
    }
}


template <typename URV>
void
Hart<URV>::undoForTrigger()
{
  unsigned regIx = 0;
  URV value = 0;
  if (intRegs_.getLastWrittenReg(regIx, value))
    pokeIntReg(regIx, value);

  intRegs_.clearLastWrittenReg();

  pc_ = currPc_;
}


void
addToSignedHistogram(std::vector<uint64_t>& histo, int64_t val)
{
  if (histo.size() < 13)
    histo.resize(13);

  if (val < 0)
    {
      if      (val <= -64*1024) histo.at(0)++;
      else if (val <= -1024)    histo.at(1)++;
      else if (val <= -16)      histo.at(2)++;
      else if (val < -2)        histo.at(3)++;
      else if (val == -2)       histo.at(4)++;
      else if (val == -1)       histo.at(5)++;
    }
  else
    {
      if      (val == 0)       histo.at(6)++;
      else if (val == 1)       histo.at(7)++;
      else if (val == 2)       histo.at(8)++;
      else if (val <= 16)      histo.at(9)++;
      else if (val <= 1024)    histo.at(10)++;
      else if (val <= 64*1024) histo.at(11)++;
      else                     histo.at(12)++;
    }
}


void
addToUnsignedHistogram(std::vector<uint64_t>& histo, uint64_t val)
{
  if (histo.size() < 13)
    histo.resize(13);

  if      (val == 0)       histo.at(0)++;
  else if (val == 1)       histo.at(1)++;
  else if (val == 2)       histo.at(2)++;
  else if (val <= 16)      histo.at(3)++;
  else if (val <= 1024)    histo.at(4)++;
  else if (val <= 64*1024) histo.at(5)++;
  else                     histo.at(6)++;
}


/// Return true if given hart is in debug mode and the stop count bit of
/// the DSCR register is set.
template <typename URV>
bool
isDebugModeStopCount(const Hart<URV>& hart)
{
  if (not hart.inDebugMode())
    return false;

  URV dcsrVal = 0;
  if (not hart.peekCsr(CsrNumber::DCSR, dcsrVal))
    return false;

  if ((dcsrVal >> 10) & 1)
    return true;  // stop count bit is set
  return false;
}


template <typename URV>
void
Hart<URV>::updatePerformanceCounters(uint32_t inst, const InstEntry& info,
				     uint32_t op0, uint32_t op1)
{
  InstId id = info.instId();

  if (isDebugModeStopCount(*this))
    return;

  // We do not update the performance counters if an instruction
  // causes an exception unless it is an ebreak or an ecall.
  if (hasException_ and id != InstId::ecall and id != InstId::ebreak and
      id != InstId::c_ebreak)
    return;

  PerfRegs& pregs = csRegs_.mPerfRegs_;
  pregs.updateCounters(EventNumber::InstCommited, prevPerfControl_);

  if (isCompressedInst(inst))
    pregs.updateCounters(EventNumber::Inst16Commited, prevPerfControl_);
  else
    pregs.updateCounters(EventNumber::Inst32Commited, prevPerfControl_);

  if ((currPc_ & 3) == 0)
    pregs.updateCounters(EventNumber::InstAligned, prevPerfControl_);

  if (info.type() == InstType::Int)
    {
      if (id == InstId::ebreak or id == InstId::c_ebreak)
	pregs.updateCounters(EventNumber::Ebreak, prevPerfControl_);
      else if (id == InstId::ecall)
	pregs.updateCounters(EventNumber::Ecall, prevPerfControl_);
      else if (id == InstId::fence)
	pregs.updateCounters(EventNumber::Fence, prevPerfControl_);
      else if (id == InstId::fencei)
	pregs.updateCounters(EventNumber::Fencei, prevPerfControl_);
      else if (id == InstId::mret)
	pregs.updateCounters(EventNumber::Mret, prevPerfControl_);
      else if (id != InstId::illegal)
	pregs.updateCounters(EventNumber::Alu, prevPerfControl_);
    }
  else if (info.isMultiply())
    {
      pregs.updateCounters(EventNumber::Mult, prevPerfControl_);
    }
  else if (info.isDivide())
    {
      pregs.updateCounters(EventNumber::Div, prevPerfControl_);
    }
  else if (info.isLoad())
    {
      pregs.updateCounters(EventNumber::Load, prevPerfControl_);
      if (misalignedLdSt_)
	pregs.updateCounters(EventNumber::MisalignLoad, prevPerfControl_);
      if (isDataAddressExternal(loadAddr_))
	pregs.updateCounters(EventNumber::BusLoad, prevPerfControl_);
    }
  else if (info.isStore())
    {
      pregs.updateCounters(EventNumber::Store, prevPerfControl_);
      if (misalignedLdSt_)
	pregs.updateCounters(EventNumber::MisalignStore, prevPerfControl_);
      size_t addr = 0;
      uint64_t value = 0;
      memory_.getLastWriteOldValue(localHartId_, addr, value);
      if (isDataAddressExternal(addr))
	pregs.updateCounters(EventNumber::BusStore, prevPerfControl_);
    }
  else if (info.type() == InstType::Zbb or info.type() == InstType::Zbs)
    {
      pregs.updateCounters(EventNumber::Bitmanip, prevPerfControl_);
    }
  else if (info.isAtomic())
    {
      if (id == InstId::lr_w or id == InstId::lr_d)
	pregs.updateCounters(EventNumber::Lr, prevPerfControl_);
      else if (id == InstId::sc_w or id == InstId::sc_d)
	pregs.updateCounters(EventNumber::Sc, prevPerfControl_);
      else
	pregs.updateCounters(EventNumber::Atomic, prevPerfControl_);
    }
  else if (info.isCsr() and not hasException_)
    {
      if ((id == InstId::csrrw or id == InstId::csrrwi))
	{
	  if (op0 == 0)
	    pregs.updateCounters(EventNumber::CsrWrite, prevPerfControl_);
	  else
	    pregs.updateCounters(EventNumber::CsrReadWrite, prevPerfControl_);
	}
      else
	{
	  if (op1 == 0)
	    pregs.updateCounters(EventNumber::CsrRead, prevPerfControl_);
	  else
	    pregs.updateCounters(EventNumber::CsrReadWrite, prevPerfControl_);
	}

      // Counter modified by csr instruction is not updated.
      std::vector<CsrNumber> csrs;
      std::vector<unsigned> triggers;
      csRegs_.getLastWrittenRegs(csrs, triggers);
      for (auto& csr : csrs)
	if (pregs.isModified(unsigned(csr) - unsigned(CsrNumber::MHPMCOUNTER3)))
	  {
	    URV val;
	    peekCsr(csr, val);
	    pokeCsr(csr, val - 1);
	  }
	else if (csr >= CsrNumber::MHPMEVENT3 and csr <= CsrNumber::MHPMEVENT31)
	  {
	    unsigned id = unsigned(csr) - unsigned(CsrNumber::MHPMEVENT3);
	    if (pregs.isModified(id))
	      {
		URV val;
		CsrNumber csr2 = CsrNumber(id + unsigned(CsrNumber::MHPMCOUNTER3));
		if (pregs.isModified(unsigned(csr2) - unsigned(CsrNumber::MHPMCOUNTER3)))
		  {
		    peekCsr(csr2, val);
		    pokeCsr(csr2, val - 1);
		  }
	      }
	  }
    }
  else if (info.isBranch())
    {
      pregs.updateCounters(EventNumber::Branch, prevPerfControl_);
      if (lastBranchTaken_)
	pregs.updateCounters(EventNumber::BranchTaken, prevPerfControl_);
    }

  pregs.clearModified();
}


template <typename URV>
void
Hart<URV>::accumulateInstructionStats(const DecodedInst& di)
{
  const InstEntry& info = *(di.instEntry());

  if (enableCounters_)
    updatePerformanceCounters(di.inst(), info, di.op0(), di.op1());
  prevPerfControl_ = perfControl_;

  // We do not update the instruction stats if an instruction causes
  // an exception unless it is an ebreak or an ecall.
  InstId id = info.instId();
  if (hasException_ and id != InstId::ecall and id != InstId::ebreak and
      id != InstId::c_ebreak)
    return;

  misalignedLdSt_ = false;
  lastBranchTaken_ = false;

  if (not instFreq_)
    return;

  InstProfile& prof = instProfileVec_.at(size_t(id));

  prof.freq_++;

  bool hasRd = false;

  unsigned rs1 = 0, rs2 = 0;
  bool hasRs1 = false, hasRs2 = false;

  if (info.ithOperandType(0) == OperandType::IntReg)
    {
      hasRd = info.isIthOperandWrite(0);
      if (hasRd)
	prof.rd_.at(di.op0())++;
      else
	{
	  rs1 = di.op0();
	  prof.rs1_.at(rs1)++;
	  hasRs1 = true;
	}
    }

  bool hasImm = false;  // True if instruction has an immediate operand.
  int32_t imm = 0;     // Value of immediate operand.

  if (info.ithOperandType(1) == OperandType::IntReg)
    {
      if (hasRd)
	{
	  rs1 = di.op1();
	  prof.rs1_.at(rs1)++;
	  hasRs1 = true;
	}
      else
	{
	  rs2 = di.op1();
	  prof.rs2_.at(rs2)++;
	  hasRs2 = true;
	}
    }
  else if (info.ithOperandType(1) == OperandType::Imm)
    {
      hasImm = true;
      imm = di.op1();
    }

  if (info.ithOperandType(2) == OperandType::IntReg)
    {
      if (hasRd)
	{
	  rs2 = di.op2();
	  prof.rs2_.at(rs2)++;
	  hasRs2 = true;
	}
      else
	assert(0);
    }
  else if (info.ithOperandType(2) == OperandType::Imm)
    {
      hasImm = true;
      imm = di.op2();
    }

  if (hasImm)
    {
      prof.hasImm_ = true;

      if (prof.freq_ == 1)
	{
	  prof.minImm_ = prof.maxImm_ = imm;
	}
      else
	{
	  prof.minImm_ = std::min(prof.minImm_, imm);
	  prof.maxImm_ = std::max(prof.maxImm_, imm);
	}
      addToSignedHistogram(prof.immHisto_, imm);
    }

  unsigned rd = unsigned(intRegCount() + 1);
  URV rdOrigVal = 0;
  intRegs_.getLastWrittenReg(rd, rdOrigVal);

  if (hasRs1)
    {
      URV val1 = intRegs_.read(rs1);
      if (rs1 == rd)
	val1 = rdOrigVal;
      if (info.isUnsigned())
	addToUnsignedHistogram(prof.rs1Histo_, val1);
      else
	addToSignedHistogram(prof.rs1Histo_, SRV(val1));
    }

  if (hasRs2)
    {
      URV val2 = intRegs_.read(rs2);
      if (rs2 == rd)
	val2 = rdOrigVal;
      if (info.isUnsigned())
	addToUnsignedHistogram(prof.rs2Histo_, val2);
      else
	addToSignedHistogram(prof.rs2Histo_, SRV(val2));
    }
}


template <typename URV>
inline
void
Hart<URV>::clearTraceData()
{
  intRegs_.clearLastWrittenReg();
  fpRegs_.clearLastWrittenReg();
  csRegs_.clearLastWrittenRegs();
  memory_.clearLastWriteInfo(localHartId_);
}


template <typename URV>
inline
void
Hart<URV>::setTargetProgramBreak(URV addr)
{
  progBreak_ = addr;

  size_t pageAddr = memory_.getPageStartAddr(addr);
  if (pageAddr != addr)
    progBreak_ = pageAddr + memory_.pageSize();
}


template <typename URV>
inline
bool
Hart<URV>::setTargetProgramArgs(const std::vector<std::string>& args)
{
  URV sp = 0;

  if (not peekIntReg(RegSp, sp))
    return false;

  // Make sp 16-byte aligned.
  if ((sp & 0xf) != 0)
    sp -= (sp & 0xf);

  // Push the arguments on the stack recording their addresses.
  std::vector<URV> addresses;  // Address of the argv strings.
  for (const auto& arg : args)
    {
      sp -= URV(arg.size() + 1);  // Make room for arg and null char.
      addresses.push_back(sp);

      size_t ix = 0;

      for (uint8_t c : arg)
	if (not memory_.pokeByte(sp + ix++, c))
	  return false;

      if (not memory_.pokeByte(sp + ix++, uint8_t(0))) // Null char.
	return false;
    }

  addresses.push_back(0);  // Null pointer at end of argv.

  // Push on stack null for environment and null for aux vector.
  sp -= sizeof(URV);
  if (not memory_.poke(sp, URV(0)))
    return false;
  sp -= sizeof(URV);
  if (not memory_.poke(sp, URV(0)))
    return false;

  // Push argv entries on the stack.
  sp -= URV(addresses.size() + 1) * sizeof(URV); // Make room for argv & argc
  if ((sp & 0xf) != 0)
    sp -= (sp & 0xf);  // Make sp 16-byte aligned.

  URV ix = 1;  // Index 0 is for argc
  for (const auto addr : addresses)
    {
      if (not memory_.poke(sp + ix++*sizeof(URV), addr))
	return false;
    }

  // Put argc on the stack.
  if (not memory_.poke(sp, URV(args.size())))
    return false;

  if (not pokeIntReg(RegSp, sp))
    return false;

  return true;
}


template <typename URV>
URV
Hart<URV>::lastPc() const
{
  return currPc_;
}


template <typename URV>
int
Hart<URV>::lastIntReg() const
{
  return intRegs_.getLastWrittenReg();
}


template <typename URV>
int
Hart<URV>::lastFpReg() const
{
  return fpRegs_.getLastWrittenReg();
}


template <typename URV>
void
Hart<URV>::lastCsr(std::vector<CsrNumber>& csrs,
		   std::vector<unsigned>& triggers) const
{
  csRegs_.getLastWrittenRegs(csrs, triggers);
}


template <typename URV>
void
Hart<URV>::lastMemory(std::vector<size_t>& addresses,
		      std::vector<uint32_t>& words) const
{
  addresses.clear();
  words.clear();

  size_t address = 0;
  uint64_t value;
  unsigned writeSize = memory_.getLastWriteNewValue(localHartId_, address, value);

  if (not writeSize)
    return;

  addresses.clear();
  words.clear();
  addresses.push_back(address);
  words.push_back(uint32_t(value));

  if (writeSize == 8)
    {
      addresses.push_back(address + 4);
      words.push_back(uint32_t(value >> 32));
    }
}


template <typename URV>
void
handleExceptionForGdb(WdRiscv::Hart<URV>& hart);


// Return true if debug mode is entered and false otherwise.
template <typename URV>
bool
Hart<URV>::takeTriggerAction(FILE* traceFile, URV pc, URV info,
			     uint64_t& counter, bool beforeTiming)
{
  // Check triggers configuration to determine action: take breakpoint
  // exception or enter debugger.

  bool enteredDebug = false;

  if (csRegs_.hasEnterDebugModeTripped())
    {
      enterDebugMode(DebugModeCause::TRIGGER, pc);
      enteredDebug = true;
    }
  else
    {
      bool doingWide = wideLdSt_;
      auto secCause = SecondaryCause::TRIGGER_HIT;
      initiateException(ExceptionCause::BREAKP, pc, info, secCause);
      if (dcsrStep_)
	{
	  enterDebugMode(DebugModeCause::TRIGGER, pc_);
	  enteredDebug = true;
	  enableWideLdStMode(doingWide);
	}
    }

  if (beforeTiming and traceFile)
    {
      uint32_t inst = 0;
      readInst(currPc_, inst);

      std::string instStr;
      printInstTrace(inst, counter, instStr, traceFile);
    }

  return enteredDebug;
}


template <typename URV>
void
Hart<URV>::copyMemRegionConfig(const Hart<URV>& other)
{
  regionHasLocalMem_ = other.regionHasLocalMem_;
  regionHasLocalDataMem_ = other.regionHasLocalDataMem_;
  regionHasDccm_ = other.regionHasDccm_;
  regionHasMemMappedRegs_ = other.regionHasMemMappedRegs_;
  regionHasLocalInstMem_ = other.regionHasLocalInstMem_;
}


/// Report the number of retired instruction count and the simulation
/// rate.
static void
reportInstsPerSec(uint64_t instCount, double elapsed, bool keyboardInterrupt)
{
  std::lock_guard<std::mutex> guard(stderrMutex);

  std::cout.flush();

  if (keyboardInterrupt)
    std::cerr << "Keyboard interrupt\n";
  std::cerr << "Retired " << instCount << " instruction"
	    << (instCount > 1? "s" : "") << " in "
	    << (boost::format("%.2fs") % elapsed);
  if (elapsed > 0)
    std::cerr << "  " << size_t(double(instCount)/elapsed) << " inst/s";
  std::cerr << '\n';
}


// This is set to false when user hits control-c to interrupt a long
// run.
static std::atomic<bool> userOk = true;

static
void keyboardInterruptHandler(int)
{
  userOk = false;
}


template <typename URV>
bool
Hart<URV>::logStop(const CoreException& ce, uint64_t counter, FILE* traceFile)
{
  std::lock_guard<std::mutex> guard(stderrMutex);

  bool success = false;
  bool isRetired = false;

  if (ce.type() == CoreException::Stop)
    {
      isRetired = true;
      success = ce.value() == 1; // Anything besides 1 is a fail.
      std::cerr << (success? "Successful " : "Error: Failed ")
		<< "stop: " << ce.what() << ": " << ce.value() << "\n";
      setTargetProgramFinished(true);
    }
  else if (ce.type() == CoreException::Exit)
    {
      isRetired = true;
      std::cerr << "Target program exited with code " << std::dec << ce.value()
		<< '\n';
      setTargetProgramFinished(true);
      return ce.value() == 0;
    }
  else
    std::cerr << "Stopped -- unexpected exception\n";

  if (isRetired)
    {
      if (minstretEnabled())
        retiredInsts_++;
      if (traceFile)
	{
	  uint32_t inst = 0;
	  readInst(currPc_, inst);
	  std::string instStr;
	  printInstTrace(inst, counter, instStr, traceFile);
	}
    }

  return success;
}


template <typename URV>
bool
Hart<URV>::untilAddress(URV address, FILE* traceFile)
{
  std::string instStr;
  instStr.reserve(128);

  // Need csr history when tracing or for triggers
  bool trace = traceFile != nullptr or enableTriggers_;
  clearTraceData();

  uint64_t limit = instCountLim_;
  bool success = true;
  bool doStats = instFreq_ or enableCounters_;

  if (enableGdb_)
    handleExceptionForGdb(*this);

  uint32_t inst = 0;

  while (pc_ != address and instCounter_ < limit and userOk)
    {
      inst = 0;

      try
	{
	  currPc_ = pc_;

	  loadAddrValid_ = false;
	  triggerTripped_ = false;
	  hasException_ = false;

	  ++instCounter_;

	  // Process pre-execute address trigger and fetch instruction.
	  bool hasTrig = hasActiveInstTrigger();
	  triggerTripped_ = hasTrig && instAddrTriggerHit(pc_,
							  TriggerTiming::Before,
							  isInterruptEnabled());
	  // Fetch instruction.
	  bool fetchOk = true;
	  if (triggerTripped_)
	    {
	      if (not fetchInstPostTrigger(pc_, inst, traceFile))
		{
		  ++cycleCount_;
		  continue;  // Next instruction in trap handler.
		}
	    }
	  else
	    fetchOk = fetchInst(pc_, inst);
	  if (not fetchOk)
	    {
	      ++cycleCount_;
	      if (traceFile)
		printInstTrace(inst, instCounter_, instStr, traceFile);
	      continue;  // Next instruction in trap handler.
	    }

	  // Process pre-execute opcode trigger.
	  if (hasTrig and instOpcodeTriggerHit(inst, TriggerTiming::Before,
					       isInterruptEnabled()))
	    triggerTripped_ = true;

	  // Decode unless match in decode cache.
	  uint32_t ix = (pc_ >> 1) & decodeCacheMask_;
	  DecodedInst* di = &decodeCache_[ix];
	  if (not di->isValid() or di->address() != pc_)
	    decode(pc_, inst, *di);

	  bool doingWide = wideLdSt_;

	  // Execute.
	  pc_ += di->instSize();
	  execute(di);

	  ++cycleCount_;

	  if (hasException_)
	    {
              if (doStats)
                accumulateInstructionStats(*di);
	      if (traceFile)
		{
		  printInstTrace(*di, instCounter_, instStr, traceFile);
		  clearTraceData();
		}
	      continue;
	    }

	  if (triggerTripped_)
	    {
	      undoForTrigger();
	      if (takeTriggerAction(traceFile, currPc_, currPc_,
				    instCounter_, true))
		return true;
	      continue;
	    }

	  if (doingWide)
	    enableWideLdStMode(false);

          if (minstretEnabled())
            ++retiredInsts_;
	  if (doStats)
	    accumulateInstructionStats(*di);

	  bool icountHit = (enableTriggers_ and isInterruptEnabled() and
			    icountTriggerHit());

	  if (trace)
	    {
	      if (traceFile)
		printInstTrace(*di, instCounter_, instStr, traceFile);
	      clearTraceData();
	    }

	  if (icountHit)
	    if (takeTriggerAction(traceFile, pc_, pc_, instCounter_, false))
	      return true;
          prevPerfControl_ = perfControl_;
	}
      catch (const CoreException& ce)
	{
	  success = logStop(ce, instCounter_, traceFile);
	  break;
	}
    }

  return success;
}


template <typename URV>
bool
Hart<URV>::runUntilAddress(URV address, FILE* traceFile)
{
  struct timeval t0;
  gettimeofday(&t0, nullptr);

  uint64_t limit = instCountLim_;
  uint64_t counter0 = instCounter_;
  userOk = true;

#ifdef __MINGW64__
  __p_sig_fn_t oldAction = nullptr;
  __p_sig_fn_t newAction = keyboardInterruptHandler;

  oldAction = signal(SIGINT, newAction);
  bool success = untilAddress(address, traceFile);
  signal(SIGINT, oldAction);
#else
  struct sigaction oldAction;
  struct sigaction newAction;
  memset(&newAction, 0, sizeof(newAction));
  newAction.sa_handler = keyboardInterruptHandler;

  sigaction(SIGINT, &newAction, &oldAction);
  bool success = untilAddress(address, traceFile);
  sigaction(SIGINT, &oldAction, nullptr);
#endif

  if (instCounter_ == limit)
    std::cerr << "Stopped -- Reached instruction limit\n";
  else if (pc_ == address)
    std::cerr << "Stopped -- Reached end address\n";

  // Simulator stats.
  struct timeval t1;
  gettimeofday(&t1, nullptr);
  double elapsed = (double(t1.tv_sec - t0.tv_sec) +
		    double(t1.tv_usec - t0.tv_usec)*1e-6);

  uint64_t numInsts = instCounter_ - counter0;

  reportInstsPerSec(numInsts, elapsed, not userOk);
  return success;
}


template <typename URV>
bool
Hart<URV>::simpleRun()
{
  enableCsrTrace_ = false;

  bool success = true;

  try
    {
      if (instCountLim_ < ~uint64_t(0))
        {
          uint64_t limit = instCountLim_;
          while (userOk and instCounter_ < limit) 
            {
              currPc_ = pc_;
              ++instCounter_;

              // Fetch/decode unless match in decode cache.
              uint32_t ix = (pc_ >> 1) & decodeCacheMask_;
              DecodedInst* di = &decodeCache_[ix];
              if (not di->isValid() or di->address() != pc_)
                {
                  uint32_t inst = 0;
                  if (not fetchInst(pc_, inst))
                    continue;
                  decode(pc_, inst, *di);
                }

              pc_ += di->instSize();
              execute(di);
            }
          std::cerr << "Stopped -- Reached instruction limit\n";
        }
      else
        {
          while (userOk) 
            {
              currPc_ = pc_;
              ++instCounter_;
              //++cycleCount_;
              //hasException_ = false;

              // Fetch/decode unless match in decode cache.
              uint32_t ix = (pc_ >> 1) & decodeCacheMask_;
              DecodedInst* di = &decodeCache_[ix];
              if (not di->isValid() or di->address() != pc_)
                {
                  uint32_t inst = 0;
                  if (not fetchInst(pc_, inst))
                    continue;
                  decode(pc_, inst, *di);
                }

              pc_ += di->instSize();
              execute(di);
	      
              //if (not hasException_)
              //  ++retiredInsts_;
            }
        }
    }
  catch (const CoreException& ce)
    {
      success = logStop(ce, 0, nullptr);
    }

  enableCsrTrace_ = true;

  return success;
}


/// Run indefinitely.  If the tohost address is defined, then run till
/// a write is attempted to that address.
template <typename URV>
bool
Hart<URV>::run(FILE* file)
{
  // If test has toHost defined then use that as the stopping criteria
  // and ignore the stop address. Not having to check for the stop
  // address gives us about an 10 percent boost in speed.
  if (stopAddrValid_ and not toHostValid_)
    return runUntilAddress(stopAddr_, file);

  // To run fast, this method does not do much besides
  // straight-forward execution. If any option is turned on, we switch
  // to runUntilAdress which supports all features.
  bool hasWideLdSt = csRegs_.isImplemented(CsrNumber::MDBAC);
  bool complex = ( file or instFreq_ or
		   enableTriggers_ or enableCounters_ or enableGdb_ or
		   hasWideLdSt );
  if (complex)
    return runUntilAddress(~URV(0), file); // ~URV(0): No-stop PC.

  uint64_t counter0 = instCounter_;

  struct timeval t0;
  gettimeofday(&t0, nullptr);
  userOk = true;

#ifdef __MINGW64__
  __p_sig_fn_t oldAction = nullptr;
  __p_sig_fn_t newAction = keyboardInterruptHandler;
  oldAction = signal(SIGINT, newAction);
  bool success = simpleRun();
  signal(SIGINT, oldAction);
#else
  struct sigaction oldAction;
  struct sigaction newAction;
  memset(&newAction, 0, sizeof(newAction));
  newAction.sa_handler = keyboardInterruptHandler;
  sigaction(SIGINT, &newAction, &oldAction);
  bool success = simpleRun();
  sigaction(SIGINT, &oldAction, nullptr);
#endif

  // Simulator stats.
  struct timeval t1;
  gettimeofday(&t1, nullptr);
  double elapsed = (double(t1.tv_sec - t0.tv_sec) +
		    double(t1.tv_usec - t0.tv_usec)*1e-6);

  uint64_t numInsts = instCounter_ - counter0;
  reportInstsPerSec(numInsts, elapsed, not userOk);
  return success;
}


template <typename URV>
bool
Hart<URV>::isInterruptPossible(InterruptCause& cause)
{
  if (debugMode_ and not debugStepMode_)
    return false;

  URV mstatus;
  if (not csRegs_.read(CsrNumber::MSTATUS, PrivilegeMode::Machine, mstatus))
    return false;

  MstatusFields<URV> fields(mstatus);
  if (not fields.bits_.MIE)
    return false;

  URV mip, mie;
  if (csRegs_.read(CsrNumber::MIP, PrivilegeMode::Machine, mip)
      and
      csRegs_.read(CsrNumber::MIE, PrivilegeMode::Machine, mie))
    {
      if ((mie & mip) == 0)
	return false;  // Nothing enabled is pending.

      // Order of priority: machine, supervisor, user and then
      // external, software, timer and internal timers.
      if (mie & (1 << unsigned(InterruptCause::M_EXTERNAL)) & mip)
	{
	  cause = InterruptCause::M_EXTERNAL;
	  return true;
	}
      if (mie & (1 << unsigned(InterruptCause::M_LOCAL)) & mip)
	{
	  cause = InterruptCause::M_LOCAL;
	  return true;
	}
      if (mie & (1 << unsigned(InterruptCause::M_SOFTWARE)) & mip)
	{
	  cause = InterruptCause::M_SOFTWARE;
	  return true;
	}
      if (mie & (1 << unsigned(InterruptCause::M_TIMER)) & mip)
	{
	  cause = InterruptCause::M_TIMER;
	  return true;
	}
      if (mie & (1 << unsigned(InterruptCause::M_INT_TIMER0)) & mip)
	{
	  cause = InterruptCause::M_INT_TIMER0;
	  return true;
	}
      if (mie & (1 << unsigned(InterruptCause::M_INT_TIMER1)) & mip)
	{
	  cause = InterruptCause::M_INT_TIMER1;
	  return true;
	}
    }

  return false;
}


template <typename URV>
bool
Hart<URV>::processExternalInterrupt(FILE* traceFile, std::string& instStr)
{
  if (debugStepMode_ and not dcsrStepIe_)
    return false;

  // If a non-maskable interrupt was signaled by the test-bench, take it.
  if (nmiPending_)
    {
      initiateNmi(URV(nmiCause_), pc_);
      nmiPending_ = false;
      nmiCause_ = NmiCause::UNKNOWN;
      uint32_t inst = 0; // Load interrupted inst.
      readInst(currPc_, inst);
      if (traceFile)  // Trace interrupted instruction.
	printInstTrace(inst, instCounter_, instStr, traceFile, true);
      return true;
    }

  // If interrupts enabled and one is pending, take it.
  InterruptCause cause;
  if (isInterruptPossible(cause))
    {
      // Attach changes to interrupted instruction.
      initiateInterrupt(cause, pc_);
      uint32_t inst = 0; // Load interrupted inst.
      readInst(currPc_, inst);
      if (traceFile)  // Trace interrupted instruction.
	printInstTrace(inst, instCounter_, instStr, traceFile, true);
      ++cycleCount_;
      return true;
    }
  return false;
}


template <typename URV>
void
Hart<URV>::invalidateDecodeCache(URV addr, unsigned storeSize)
{
  // Consider putting this in a callback associated with memory
  // write/poke. This way it can be applied only to pages marked
  // execute.

  // We want to check the location before the address just in case it
  // contains a 4-byte instruction that overlaps what was written.
  storeSize += 1;
  addr -= 1;

  for (unsigned i = 0; i < storeSize; i += 2)
    {
      URV instAddr = (addr + i) >> 1;
      uint32_t cacheIx = instAddr & decodeCacheMask_;
      auto& entry = decodeCache_[cacheIx];
      if ((entry.address() >> 1) == instAddr)
	entry.invalidate();
    }
}


template <typename URV>
void
Hart<URV>::singleStep(FILE* traceFile)
{
  std::string instStr;

  // Single step is mostly used for follow-me mode where we want to
  // know the changes after the execution of each instruction.
  bool doStats = instFreq_ or enableCounters_;

  try
    {
      uint32_t inst = 0;
      currPc_ = pc_;

      loadAddrValid_ = false;
      triggerTripped_ = false;
      hasException_ = false;
      ebreakInstDebug_ = false;

      ++instCounter_;

      if (processExternalInterrupt(traceFile, instStr))
	return;  // Next instruction in interrupt handler.

      // Process pre-execute address trigger and fetch instruction.
      bool hasTrig = hasActiveInstTrigger();
      triggerTripped_ = hasTrig && instAddrTriggerHit(pc_,
						      TriggerTiming::Before,
						      isInterruptEnabled());
      // Fetch instruction.
      bool fetchOk = true;
      if (triggerTripped_)
	{
	  if (not fetchInstPostTrigger(pc_, inst, traceFile))
	    {
	      ++cycleCount_;
	      return;
	    }
	}
      else
	fetchOk = fetchInst(pc_, inst);
      if (not fetchOk)
	{
	  ++cycleCount_;
	  if (traceFile)
	    printInstTrace(inst, instCounter_, instStr, traceFile);
	  if (dcsrStep_)
	    enterDebugMode(DebugModeCause::STEP, pc_);
	  return; // Next instruction in trap handler
	}

      // Process pre-execute opcode trigger.
      if (hasTrig and instOpcodeTriggerHit(inst, TriggerTiming::Before,
					   isInterruptEnabled()))
	triggerTripped_ = true;

      DecodedInst di;
      decode(pc_, inst, di);

      bool doingWide = wideLdSt_;

      // Increment pc and execute instruction
      pc_ += di.instSize();
      execute(&di);

      ++cycleCount_;

      // A ld/st must be seen within 2 steps of a forced access fault.
      if (forceAccessFail_ and (instCounter_ > forceAccessFailMark_ + 1))
	{
	  std::cerr << "Spurious exception command from test-bench.\n";
	  forceAccessFail_ = false;
	}

      if (hasException_)
	{
	  if (doStats)
	    accumulateInstructionStats(di);
	  if (traceFile)
	    printInstTrace(inst, instCounter_, instStr, traceFile);
	  if (dcsrStep_ and not ebreakInstDebug_)
	    enterDebugMode(DebugModeCause::STEP, pc_);
	  return;
	}

      if (triggerTripped_)
	{
	  undoForTrigger();
	  takeTriggerAction(traceFile, currPc_, currPc_, instCounter_, true);
	  return;
	}

      if (doingWide)
	enableWideLdStMode(false);

      if (not ebreakInstDebug_)
        if (minstretEnabled())
          ++retiredInsts_;

      if (doStats)
	accumulateInstructionStats(di);

      if (traceFile)
	printInstTrace(inst, instCounter_, instStr, traceFile);

      // If a register is used as a source by an instruction then any
      // pending load with same register as target is removed from the
      // load queue (because in such a case the hardware will stall
      // till load is completed). Source operands of load instructions
      // are handled in the load and loadRserve methods.
      const InstEntry* entry = di.instEntry();
      if (not entry->isLoad())
	{
	  if (entry->isIthOperandIntRegSource(0))
	    removeFromLoadQueue(di.op0());
	  if (entry->isIthOperandIntRegSource(1))
	    removeFromLoadQueue(di.op1());
	  if (entry->isIthOperandIntRegSource(2))
	    removeFromLoadQueue(di.op2());

	  // If a register is written by a non-load instruction, then
	  // its entry is invalidated in the load queue.
	  int regIx = intRegs_.getLastWrittenReg();
	  if (regIx > 0)
	    invalidateInLoadQueue(regIx);
	}

      bool icountHit = (enableTriggers_ and isInterruptEnabled() and
			icountTriggerHit());
      if (icountHit)
	{
	  takeTriggerAction(traceFile, pc_, pc_, instCounter_, false);
	  return;
	}

      // If step bit set in dcsr then enter debug mode unless already there.
      if (dcsrStep_ and not ebreakInstDebug_)
	enterDebugMode(DebugModeCause::STEP, pc_);

      prevPerfControl_ = perfControl_;
    }
  catch (const CoreException& ce)
    {
      logStop(ce, instCounter_, traceFile);
    }
}


template <typename URV>
void
Hart<URV>::postDataAccessFault(URV offset)
{
  forceAccessFail_ = true;
  forceAccessFailOffset_ = offset;
  forceAccessFailMark_ = instCounter_;
}


template <typename URV>
bool
Hart<URV>::whatIfSingleStep(uint32_t inst, ChangeRecord& record)
{
  uint64_t prevExceptionCount = exceptionCount_;
  URV prevPc = pc_;

  clearTraceData();
  triggerTripped_ = false;

  // Note: triggers not yet supported.

  DecodedInst di;
  decode(pc_, inst, di);

  // Execute instruction
  pc_ += di.instSize();
  execute(&di);

  bool result = exceptionCount_ == prevExceptionCount;

  // If step bit set in dcsr then enter debug mode unless already there.
  if (dcsrStep_ and not ebreakInstDebug_)
    enterDebugMode(DebugModeCause::STEP, pc_);

  // Collect changes. Undo each collected change.
  exceptionCount_ = prevExceptionCount;

  collectAndUndoWhatIfChanges(prevPc, record);
  
  return result;
}


template <typename URV>
bool
Hart<URV>::whatIfSingleStep(URV whatIfPc, uint32_t inst, ChangeRecord& record)
{
  URV prevPc = pc_;
  pc_ = whatIfPc;

  // Note: triggers not yet supported.
  triggerTripped_ = false;

  // Fetch instruction. We don't care about what we fetch. Just checking
  // if there is a fetch exception.
  uint32_t dummyInst = 0;
  bool fetchOk = fetchInst(pc_, dummyInst);

  if (not fetchOk)
    {
      collectAndUndoWhatIfChanges(prevPc, record);
      return false;
    }

  bool res = whatIfSingleStep(inst, record);

  pc_ = prevPc;
  return res;
}


template <typename URV>
bool
Hart<URV>::whatIfSingStep(const DecodedInst& di, ChangeRecord& record)
{
  clearTraceData();
  uint64_t prevExceptionCount = exceptionCount_;
  URV prevPc  = pc_, prevCurrPc = currPc_;

  currPc_ = pc_ = di.address();

  // Note: triggers not yet supported.
  triggerTripped_ = false;

  // Save current value of operands.
  uint64_t prevRegValues[4];
  for (unsigned i = 0; i < 4; ++i)
    {
      URV prev = 0;
      prevRegValues[i] = 0;
      uint32_t operand = di.ithOperand(i);

      switch (di.ithOperandType(i))
	{
	case OperandType::None:
	case OperandType::Imm:
	  break;
	case OperandType::IntReg:
	  peekIntReg(operand, prev);
	  prevRegValues[i] = prev;
	  break;
	case OperandType::FpReg:
	  peekFpReg(operand, prevRegValues[i]);
	  break;
	case OperandType::CsReg:
	  peekCsr(CsrNumber(operand), prev);
	  prevRegValues[i] = prev;
	  break;
	}
    }

  // Temporarily set value of operands to what-if values.
  for (unsigned i = 0; i < 4; ++i)
    {
      uint32_t operand = di.ithOperand(i);

      switch (di.ithOperandType(i))
	{
	case OperandType::None:
	case OperandType::Imm:
	  break;
	case OperandType::IntReg:
	  pokeIntReg(operand, di.ithOperandValue(i));
	  break;
	case OperandType::FpReg:
	  pokeFpReg(operand, di.ithOperandValue(i));
	  break;
	case OperandType::CsReg:
	  pokeCsr(CsrNumber(operand), di.ithOperandValue(i));
	  break;
	}
    }

  // Execute instruction.
  pc_ += di.instSize();
  if(di.instEntry()->instId() != InstId::illegal)
	  execute(&di);
  bool result = exceptionCount_ == prevExceptionCount;

  // Collect changes. Undo each collected change.
  exceptionCount_ = prevExceptionCount;
  collectAndUndoWhatIfChanges(prevPc, record);

  // Restore temporarily modified registers.
  for (unsigned i = 0; i < 4; ++i)
    {
      uint32_t operand = di.ithOperand(i);

      switch (di.ithOperandType(i))
	{
	case OperandType::None:
	case OperandType::Imm:
	  break;
	case OperandType::IntReg:
	  pokeIntReg(operand, prevRegValues[i]);
	  break;
	case OperandType::FpReg:
	  pokeFpReg(operand, prevRegValues[i]);
	  break;
	case OperandType::CsReg:
	  pokeCsr(CsrNumber(operand), prevRegValues[i]);
	  break;
	}
    }

  pc_ = prevPc;
  currPc_ = prevCurrPc;

  return result;
}


template <typename URV>
void
Hart<URV>::collectAndUndoWhatIfChanges(URV prevPc, ChangeRecord& record)
{
  record.clear();

  record.newPc = pc_;
  pc_ = prevPc;

  unsigned regIx = 0;
  URV oldValue = 0;
  if (intRegs_.getLastWrittenReg(regIx, oldValue))
    {
      URV newValue = 0;
      peekIntReg(regIx, newValue);
      pokeIntReg(regIx, oldValue);

      record.hasIntReg = true;
      record.intRegIx = regIx;
      record.intRegValue = newValue;
    }

  uint64_t oldFpValue = 0;
  if (fpRegs_.getLastWrittenReg(regIx, oldFpValue))
    {
      uint64_t newFpValue = 0;
      peekFpReg(regIx, newFpValue);
      pokeFpReg(regIx, oldFpValue);

      record.hasFpReg = true;
      record.fpRegIx = regIx;
      record.fpRegValue = newFpValue;
    }

  record.memSize = memory_.getLastWriteNewValue(localHartId_, record.memAddr,
                                                record.memValue);

  size_t addr = 0;
  uint64_t value = 0;
  size_t byteCount = memory_.getLastWriteOldValue(localHartId_, addr, value);
  for (size_t i = 0; i < byteCount; ++i)
    {
      uint8_t byte = value & 0xff;
      memory_.poke(addr, byte);
      addr++;
      value = value >> 8;
    }

  std::vector<CsrNumber> csrNums;
  std::vector<unsigned> triggerNums;
  csRegs_.getLastWrittenRegs(csrNums, triggerNums);

  for (auto csrn : csrNums)
    {
      Csr<URV>* csr = csRegs_.getImplementedCsr(csrn);
      if (not csr)
	continue;

      URV newVal = csr->read();
      URV oldVal = csr->prevValue();
      csr->write(oldVal);

      record.csrIx.push_back(csrn);
      record.csrValue.push_back(newVal);
    }

  clearTraceData();
}


template <typename URV>
void
Hart<URV>::setInvalidInFcsr()
{
  auto prev = getFpFlags();
  auto val = prev | unsigned(FpFlags::Invalid);
  if (val != prev)
    {
      setFpFlags(val);
      recordCsrWrite(CsrNumber::FCSR);
    }
}


template <typename URV>
inline
void
Hart<URV>::execLui(const DecodedInst* di)
{
  intRegs_.write(di->op0(), SRV(int32_t(di->op1())));
}


<<<<<<< HEAD

=======
>>>>>>> b78da1aa
template <typename URV>
void
Hart<URV>::execute(const DecodedInst* di)
{
#pragma GCC diagnostic ignored "-Wpedantic"

  static void* labels[] =
    {
     &&illegal,
     &&lui,
     &&auipc,
     &&jal,
     &&jalr,
     &&beq,
     &&bne,
     &&blt,
     &&bge,
     &&bltu,
     &&bgeu,
     &&lb,
     &&lh,
     &&lw,
     &&lbu,
     &&lhu,
     &&sb,
     &&sh,
     &&sw,
     &&addi,
     &&slti,
     &&sltiu,
     &&xori,
     &&ori,
     &&andi,
     &&slli,
     &&srli,
     &&srai,
     &&add,
     &&sub,
     &&sll,
     &&slt,
     &&sltu,
     &&xor_,
     &&srl,
     &&sra,
     &&or_,
     &&and_,
     &&fence,
     &&fencei,
     &&ecall,
     &&ebreak,
     &&csrrw,
     &&csrrs,
     &&csrrc,
     &&csrrwi,
     &&csrrsi,
     &&csrrci,
     &&lwu,
     &&ld,
     &&sd,
     &&addiw,
     &&slliw,
     &&srliw,
     &&sraiw,
     &&addw,
     &&subw,
     &&sllw,
     &&srlw,
     &&sraw,
     &&mul,
     &&mulh,
     &&mulhsu,
     &&mulhu,
     &&div,
     &&divu,
     &&rem,
     &&remu,
     &&mulw,
     &&divw,
     &&divuw,
     &&remw,
     &&remuw,
     &&lr_w,
     &&sc_w,
     &&amoswap_w,
     &&amoadd_w,
     &&amoxor_w,
     &&amoand_w,
     &&amoor_w,
     &&amomin_w,
     &&amomax_w,
     &&amominu_w,
     &&amomaxu_w,
     &&lr_d,
     &&sc_d,
     &&amoswap_d,
     &&amoadd_d,
     &&amoxor_d,
     &&amoand_d,
     &&amoor_d,
     &&amomin_d,
     &&amomax_d,
     &&amominu_d,
     &&amomaxu_d,
     &&flw,
     &&fsw,
     &&fmadd_s,
     &&fmsub_s,
     &&fnmsub_s,
     &&fnmadd_s,
     &&fadd_s,
     &&fsub_s,
     &&fmul_s,
     &&fdiv_s,
     &&fsqrt_s,
     &&fsgnj_s,
     &&fsgnjn_s,
     &&fsgnjx_s,
     &&fmin_s,
     &&fmax_s,
     &&fcvt_w_s,
     &&fcvt_wu_s,
     &&fmv_x_w,
     &&feq_s,
     &&flt_s,
     &&fle_s,
     &&fclass_s,
     &&fcvt_s_w,
     &&fcvt_s_wu,
     &&fmv_w_x,
     &&fcvt_l_s,
     &&fcvt_lu_s,
     &&fcvt_s_l,
     &&fcvt_s_lu,
     &&fld,
     &&fsd,
     &&fmadd_d,
     &&fmsub_d,
     &&fnmsub_d,
     &&fnmadd_d,
     &&fadd_d,
     &&fsub_d,
     &&fmul_d,
     &&fdiv_d,
     &&fsqrt_d,
     &&fsgnj_d,
     &&fsgnjn_d,
     &&fsgnjx_d,
     &&fmin_d,
     &&fmax_d,
     &&fcvt_s_d,
     &&fcvt_d_s,
     &&feq_d,
     &&flt_d,
     &&fle_d,
     &&fclass_d,
     &&fcvt_w_d,
     &&fcvt_wu_d,
     &&fcvt_d_w,
     &&fcvt_d_wu,
     &&fcvt_l_d,
     &&fcvt_lu_d,
     &&fmv_x_d,
     &&fcvt_d_l,
     &&fcvt_d_lu,
     &&fmv_d_x,
     &&mret,
     &&uret,
     &&sret,
     &&wfi,
     &&c_addi4spn,
     &&c_fld,
     &&c_lq,
     &&c_lw,
     &&c_flw,
     &&c_ld,
     &&c_fsd,
     &&c_sq,
     &&c_sw,
     &&c_fsw,
     &&c_sd,
     &&c_addi,
     &&c_jal,
     &&c_li,
     &&c_addi16sp,
     &&c_lui,
     &&c_srli,
     &&c_srli64,
     &&c_srai,
     &&c_srai64,
     &&c_andi,
     &&c_sub,
     &&c_xor,
     &&c_or,
     &&c_and,
     &&c_subw,
     &&c_addw,
     &&c_j,
     &&c_beqz,
     &&c_bnez,
     &&c_slli,
     &&c_slli64,
     &&c_fldsp,
     &&c_lwsp,
     &&c_flwsp,
     &&c_ldsp,
     &&c_jr,
     &&c_mv,
     &&c_ebreak,
     &&c_jalr,
     &&c_add,
     &&c_fsdsp,
     &&c_swsp,
     &&c_fswsp,
     &&c_addiw,
     &&c_sdsp,
     &&clz,
     &&ctz,
     &&pcnt,
     &&andn,
     &&orn,
     &&xnor,
     &&slo,
     &&sro,
     &&sloi,
     &&sroi,
     &&min,
     &&max,
     &&minu,
     &&maxu,
     &&rol,
     &&ror,
     &&rori,
     &&rev8,
     &&rev,
     &&pack,
     &&sbset,
     &&sbclr,
     &&sbinv,
     &&sbext,
     &&sbseti,
     &&sbclri,
     &&sbinvi,
     &&sbexti,
    };

  const InstEntry* entry = di->instEntry();
  size_t id = size_t(entry->instId());
  assert(id < sizeof(labels));
  goto *labels[id];

 illegal:
  illegalInst();
  return;

 lui:
  execLui(di);
  return;

 auipc:
  execAuipc(di);
  return;

 jal:
  execJal(di);
  return;

 jalr:
  execJalr(di);
  return;

 beq:
  execBeq(di);
  return;

 bne:
  execBne(di);
  return;

 blt:
  execBlt(di);
  return;

 bge:
  execBge(di);
  return;

 bltu:
  execBltu(di);
  return;

 bgeu:
  execBgeu(di);
  return;

 lb:
  execLb(di);
  return;

 lh:
  execLh(di);
  return;

 lw:
  execLw(di);
  return;

 lbu:
  execLbu(di);
  return;

 lhu:
  execLhu(di);
  return;

 sb:
  execSb(di);
  return;

 sh:
  execSh(di);
  return;

 sw:
  execSw(di);
  return;

 addi:
  execAddi(di);
  return;

 slti:
  execSlti(di);
  return;

 sltiu:
  execSltiu(di);
  return;

 xori:
  execXori(di);
  return;

 ori:
  execOri(di);
  return;

 andi:
  execAndi(di);
  return;

 slli:
  execSlli(di);
  return;

 srli:
  execSrli(di);
  return;

 srai:
  execSrai(di);
  return;

 add:
  execAdd(di);
  return;

 sub:
  execSub(di);
  return;

 sll:
  execSll(di);
  return;

 slt:
  execSlt(di);
  return;

 sltu:
  execSltu(di);
  return;

 xor_:
  execXor(di);
  return;

 srl:
  execSrl(di);
  return;

 sra:
  execSra(di);
  return;

 or_:
  execOr(di);
  return;

 and_:
  execAnd(di);
  return;

 fence:
  execFence(di);
  return;

 fencei:
  execFencei(di);
  return;

 ecall:
  execEcall(di);
  return;

 ebreak:
  execEbreak(di);
  return;

 csrrw:
  execCsrrw(di);
  return;

 csrrs:
  execCsrrs(di);
  return;

 csrrc:
  execCsrrc(di);
  return;

 csrrwi:
  execCsrrwi(di);
  return;

 csrrsi:
  execCsrrsi(di);
  return;

 csrrci:
  execCsrrci(di);
  return;

 lwu:
  execLwu(di);
  return;

 ld:
  execLd(di);
  return;

 sd:
  execSd(di);
  return;

 addiw:
  execAddiw(di);
  return;

 slliw:
  execSlliw(di);
  return;

 srliw:
  execSrliw(di);
  return;

 sraiw:
  execSraiw(di);
  return;

 addw:
  execAddw(di);
  return;

 subw:
  execSubw(di);
  return;

 sllw:
  execSllw(di);
  return;

 srlw:
  execSrlw(di);
  return;

 sraw:
  execSraw(di);
  return;

 mul:
  execMul(di);
  return;

 mulh:
  execMulh(di);
  return;

 mulhsu:
  execMulhsu(di);
  return;

 mulhu:
  execMulhu(di);
  return;

 div:
  execDiv(di);
  return;

 divu:
  execDivu(di);
  return;

 rem:
  execRem(di);
  return;

 remu:
  execRemu(di);
  return;

 mulw:
  execMulw(di);
  return;

 divw:
  execDivw(di);
  return;

 divuw:
  execDivuw(di);
  return;

 remw:
  execRemw(di);
  return;

 remuw:
  execRemuw(di);
  return;

 lr_w:
  execLr_w(di);
  return;

 sc_w:
  execSc_w(di);
  return;

 amoswap_w:
  execAmoswap_w(di);
  return;

 amoadd_w:
  execAmoadd_w(di);
  return;

 amoxor_w:
  execAmoxor_w(di);
  return;

 amoand_w:
  execAmoand_w(di);
  return;

 amoor_w:
  execAmoor_w(di);
  return;

 amomin_w:
  execAmomin_w(di);
  return;

 amomax_w:
  execAmomax_w(di);
  return;

 amominu_w:
  execAmominu_w(di);
  return;

 amomaxu_w:
  execAmomaxu_w(di);
  return;

 lr_d:
  execLr_d(di);
  return;

 sc_d:
  execSc_d(di);
  return;

 amoswap_d:
  execAmoswap_d(di);
  return;

 amoadd_d:
  execAmoadd_d(di);
  return;

 amoxor_d:
  execAmoxor_d(di);
  return;

 amoand_d:
  execAmoand_d(di);
  return;

 amoor_d:
  execAmoor_d(di);
  return;

 amomin_d:
  execAmomin_d(di);
  return;

 amomax_d:
  execAmomax_d(di);
  return;

 amominu_d:
  execAmominu_d(di);
  return;

 amomaxu_d:
  execAmomaxu_d(di);
  return;

 flw:
  execFlw(di);
  return;

 fsw:
  execFsw(di);
  return;

 fmadd_s:
  execFmadd_s(di);
  return;

 fmsub_s:
  execFmsub_s(di);
  return;

 fnmsub_s:
  execFnmsub_s(di);
  return;

 fnmadd_s:
  execFnmadd_s(di);
  return;

 fadd_s:
  execFadd_s(di);
  return;

 fsub_s:
  execFsub_s(di);
  return;

 fmul_s:
  execFmul_s(di);
  return;

 fdiv_s:
  execFdiv_s(di);
  return;

 fsqrt_s:
  execFsqrt_s(di);
  return;

 fsgnj_s:
  execFsgnj_s(di);
  return;

 fsgnjn_s:
  execFsgnjn_s(di);
  return;

 fsgnjx_s:
  execFsgnjx_s(di);
  return;

 fmin_s:
  execFmin_s(di);
  return;

 fmax_s:
  execFmax_s(di);
  return;

 fcvt_w_s:
  execFcvt_w_s(di);
  return;

 fcvt_wu_s:
  execFcvt_wu_s(di);
  return;

 fmv_x_w:
  execFmv_x_w(di);
  return;

 feq_s:
  execFeq_s(di);
  return;

 flt_s:
  execFlt_s(di);
  return;

 fle_s:
  execFle_s(di);
  return;

 fclass_s:
  execFclass_s(di);
  return;

 fcvt_s_w:
  execFcvt_s_w(di);
  return;

 fcvt_s_wu:
  execFcvt_s_wu(di);
  return;

 fmv_w_x:
  execFmv_w_x(di);
  return;

 fcvt_l_s:
  execFcvt_l_s(di);
  return;

 fcvt_lu_s:
  execFcvt_lu_s(di);
  return;

 fcvt_s_l:
  execFcvt_s_l(di);
  return;

 fcvt_s_lu:
  execFcvt_s_lu(di);
  return;

 fld:
  execFld(di);
  return;

 fsd:
  execFsd(di);
  return;

 fmadd_d:
  execFmadd_d(di);
  return;

 fmsub_d:
  execFmsub_d(di);
  return;

 fnmsub_d:
  execFnmsub_d(di);
  return;

 fnmadd_d:
  execFnmadd_d(di);
  return;

 fadd_d:
  execFadd_d(di);
  return;

 fsub_d:
  execFsub_d(di);
  return;

 fmul_d:
  execFmul_d(di);
  return;

 fdiv_d:
  execFdiv_d(di);
  return;

 fsqrt_d:
  execFsqrt_d(di);
  return;

 fsgnj_d:
  execFsgnj_d(di);
  return;

 fsgnjn_d:
  execFsgnjn_d(di);
  return;

 fsgnjx_d:
  execFsgnjx_d(di);
  return;

 fmin_d:
  execFmin_d(di);
  return;

 fmax_d:
  execFmax_d(di);
  return;

 fcvt_s_d:
  execFcvt_s_d(di);
  return;

 fcvt_d_s:
  execFcvt_d_s(di);
  return;

 feq_d:
  execFeq_d(di);
  return;

 flt_d:
  execFlt_d(di);
  return;

 fle_d:
  execFle_d(di);
  return;

 fclass_d:
  execFclass_d(di);
  return;

 fcvt_w_d:
  execFcvt_w_d(di);
  return;

 fcvt_wu_d:
  execFcvt_wu_d(di);
  return;

 fcvt_d_w:
  execFcvt_d_w(di);
  return;

 fcvt_d_wu:
  execFcvt_d_wu(di);
  return;

 fcvt_l_d:
  execFcvt_l_d(di);
  return;

 fcvt_lu_d:
  execFcvt_lu_d(di);
  return;

 fmv_x_d:
  execFmv_x_d(di);
  return;

 fcvt_d_l:
  execFcvt_d_l(di);
  return;

 fcvt_d_lu:
  execFcvt_d_lu(di);
  return;

 fmv_d_x:
  execFmv_d_x(di);
  return;

 mret:
  execMret(di);
  return;

 uret:
  execUret(di);
  return;

 sret:
  execSret(di);
  return;

 wfi:
  return;

 c_addi4spn:
  execAddi(di);
  return;

 c_fld:
  execFld(di);
  return;

 c_lq:
  illegalInst();
  return;

 c_lw:
  execLw(di);
  return;

 c_flw:
  execFlw(di);
  return;

 c_ld:
  execLd(di);
  return;

 c_fsd:
  execFsd(di);
  return;

 c_sq:
  illegalInst();
  return;

 c_sw:
  execSw(di);
  return;

 c_fsw:
  execFsw(di);
  return;

 c_sd:
  execSd(di);
  return;

 c_addi:
  execAddi(di);
  return;

 c_jal:
  execJal(di);
  return;

 c_li:
  execAddi(di);
  return;

 c_addi16sp:
  execAddi(di);
  return;

 c_lui:
  execLui(di);
  return;

 c_srli:
  execSrli(di);
  return;

 c_srli64:
  execSrli(di);
  return;

 c_srai:
  execSrai(di);
  return;

 c_srai64:
  execSrai(di);
  return;

 c_andi:
  execAndi(di);
  return;

 c_sub:
  execSub(di);
  return;

 c_xor:
  execXor(di);
  return;

 c_or:
  execOr(di);
  return;

 c_and:
  execAnd(di);
  return;

 c_subw:
  execSubw(di);
  return;

 c_addw:
  execAddw(di);
  return;

 c_j:
  execJal(di);
  return;

 c_beqz:
  execBeq(di);
  return;

 c_bnez:
  execBne(di);
  return;

 c_slli:
  execSlli(di);
  return;

 c_slli64:
  execSlli(di);
  return;

 c_fldsp:
  execFld(di);
  return;

 c_lwsp:
  execLw(di);
  return;

 c_flwsp:
  execFlw(di);
  return;

 c_ldsp:
  execLd(di);
  return;

 c_jr:
  execJalr(di);
  return;

 c_mv:
  execAdd(di);
  return;

 c_ebreak:
  execEbreak(di);
  return;

 c_jalr:
  execJalr(di);
  return;

 c_add:
  execAdd(di);
  return;

 c_fsdsp:
  execFsd(di);
  return;

 c_swsp:
  execSw(di);
  return;

 c_fswsp:
  execFsw(di);
  return;

 c_addiw:
  execAddiw(di);
  return;

 c_sdsp:
  execSd(di);
  return;

 clz:
  execClz(di);
  return;

 ctz:
  execCtz(di);
  return;

 pcnt:
  execPcnt(di);
  return;

 andn:
  execAndn(di);
  return;

 orn:
  execOrn(di);
  return;

 xnor:
  execXnor(di);
  return;

 slo:
  execSlo(di);
  return;

 sro:
  execSro(di);
  return;

 sloi:
  execSloi(di);
  return;

 sroi:
  execSroi(di);
  return;

 min:
  execMin(di);
  return;

 max:
  execMax(di);
  return;

 minu:
  execMinu(di);
  return;

 maxu:
  execMaxu(di);
  return;

 rol:
  execRol(di);
  return;

 ror:
  execRor(di);
  return;

 rori:
  execRori(di);
  return;

 rev8:
  execRev8(di);
  return;

 rev:
  execRev(di);
  return;

 pack:
  execPack(di);
  return;

 sbset:
  execSbset(di);
  return;

 sbclr:
  execSbclr(di);
  return;

 sbinv:
  execSbinv(di);
  return;

 sbext:
  execSbext(di);
  return;

 sbseti:
  execSbseti(di);
  return;

 sbclri:
  execSbclri(di);
  return;

 sbinvi:
  execSbinvi(di);
  return;

 sbexti:
  execSbexti(di);
  return;
}


template <typename URV>
void
Hart<URV>::enableInstructionFrequency(bool b)
{
  instFreq_ = b;
  if (b)
    {
      instProfileVec_.resize(size_t(InstId::maxId) + 1);

      auto regCount = intRegCount();
      for (auto& inst : instProfileVec_)
	{
	  inst.rd_.resize(regCount);
	  inst.rs1_.resize(regCount);
	  inst.rs2_.resize(regCount);
	  inst.rs1Histo_.resize(13);  // FIX: avoid magic 13
	  inst.rs2Histo_.resize(13);  // FIX: avoid magic 13
	  inst.immHisto_.resize(13);  // FIX: avoid magic 13
	}
    }
}


template <typename URV>
void
Hart<URV>::enterDebugMode(DebugModeCause cause, URV pc)
{
  // Entering debug modes loses LR reservation.
  memory_.invalidateLr(localHartId_);

  if (debugMode_)
    {
      if (debugStepMode_)
	debugStepMode_ = false;
      else
	std::cerr << "Error: Entering debug-halt while in debug-halt\n";
    }
  else
    {
      debugMode_ = true;
      if (debugStepMode_)
	std::cerr << "Error: Entering debug-halt with debug-step true\n";
      debugStepMode_ = false;
    }

  URV value = 0;
  if (csRegs_.peek(CsrNumber::DCSR, value))
    {
      value &= ~(URV(7) << 6);   // Clear cause field (starts at bit 6).
      value |= URV(cause) << 6;  // Set cause field
      if (nmiPending_)
	value |= URV(1) << 3;    // Set nmip bit.
      csRegs_.poke(CsrNumber::DCSR, value);

      csRegs_.poke(CsrNumber::DPC, pc);
    }
}


template <typename URV>
void
Hart<URV>::enterDebugMode(URV pc)
{
  if (forceAccessFail_)
    {
      std::cerr << "Entering debug mode with a pending forced exception from"
		<< " test-bench. Exception cleared.\n";
      forceAccessFail_ = false;
    }

  // This method is used by the test-bench to make the simulator
  // follow it into debug-halt or debug-stop mode. Do nothing if the
  // simulator got into debug mode on its own.
  if (debugMode_)
    return;   // Already in debug mode.

  if (debugStepMode_)
    std::cerr << "Error: Enter-debug command finds hart in debug-step mode.\n";

  debugStepMode_ = false;
  debugMode_ = false;

  enterDebugMode(DebugModeCause::DEBUGGER, pc);
}


template <typename URV>
void
Hart<URV>::exitDebugMode()
{
  if (not debugMode_)
    {
      std::cerr << "Error: Bench sent exit debug while not in debug mode.\n";
      return;
    }

  csRegs_.peek(CsrNumber::DPC, pc_);

  // If in debug-step go to debug-halt. If in debug-halt go to normal
  // or debug-step based on step-bit in DCSR.
  if (debugStepMode_)
    debugStepMode_ = false;
  else
    {
      if (dcsrStep_)
	debugStepMode_ = true;
      else
	debugMode_ = false;
    }

  // If pending nmi bit is set in dcsr, set pending nmi in the hart
  // object.
  URV dcsrVal = 0;
  if (not peekCsr(CsrNumber::DCSR, dcsrVal))
    std::cerr << "Error: Failed to read DCSR in exit debug.\n";

  if ((dcsrVal >> 3) & 1)
    setPendingNmi(nmiCause_);
}


template <typename URV>
void
Hart<URV>::execBlt(const DecodedInst* di)
{
  SRV v1 = intRegs_.read(di->op0()),  v2 = intRegs_.read(di->op1());
  if (v1 < v2)
    {
      pc_ = currPc_ + SRV(di->op2AsInt());
      pc_ = (pc_ >> 1) << 1;  // Clear least sig bit.
      lastBranchTaken_ = true;
    }
}


template <typename URV>
void
Hart<URV>::execBltu(const DecodedInst* di)
{
  URV v1 = intRegs_.read(di->op0()),  v2 = intRegs_.read(di->op1());
  if (v1 < v2)
    {
      pc_ = currPc_ + SRV(di->op2AsInt());
      pc_ = (pc_ >> 1) << 1;  // Clear least sig bit.
      lastBranchTaken_ = true;
    }
}


template <typename URV>
void
Hart<URV>::execBge(const DecodedInst* di)
{
  SRV v1 = intRegs_.read(di->op0()),  v2 = intRegs_.read(di->op1());
  if (v1 >= v2)
    {
      pc_ = currPc_ + SRV(di->op2AsInt());
      pc_ = (pc_ >> 1) << 1;  // Clear least sig bit.
      lastBranchTaken_ = true;
    }
}


template <typename URV>
void
Hart<URV>::execBgeu(const DecodedInst* di)
{
  URV v1 = intRegs_.read(di->op0()),  v2 = intRegs_.read(di->op1());
  if (v1 >= v2)
    {
      pc_ = currPc_ + SRV(di->op2AsInt());
      pc_ = (pc_ >> 1) << 1;  // Clear least sig bit.
      lastBranchTaken_ = true;
    }
}


template <typename URV>
void
Hart<URV>::execJalr(const DecodedInst* di)
{
  URV temp = pc_;  // pc has the address of the instruction after jalr
  pc_ = (intRegs_.read(di->op1()) + SRV(di->op2AsInt()));
  pc_ = (pc_ >> 1) << 1;  // Clear least sig bit.
  intRegs_.write(di->op0(), temp);
  lastBranchTaken_ = true;
}


template <typename URV>
void
Hart<URV>::execJal(const DecodedInst* di)
{
  intRegs_.write(di->op0(), pc_);
  pc_ = currPc_ + SRV(int32_t(di->op1()));
  pc_ = (pc_ >> 1) << 1;  // Clear least sig bit.
  lastBranchTaken_ = true;
}


template <typename URV>
void
Hart<URV>::execAuipc(const DecodedInst* di)
{
  intRegs_.write(di->op0(), currPc_ + SRV(int32_t(di->op1())));
}


template <typename URV>
inline
bool
Hart<URV>::checkShiftImmediate(URV imm)
{
<<<<<<< HEAD
  bool bad = isRv64() ? imm > 63 : imm > 31;
=======
  bool bad = isRv64()? imm > 63 : imm > 31;

>>>>>>> b78da1aa
  if (bad)
    {
      illegalInst();
      return false;
    }
  return true;
}


template <typename URV>
void
Hart<URV>::execSlli(const DecodedInst* di)
{
  int32_t amount = di->op2AsInt();
  if (not checkShiftImmediate(amount))
    return;

  URV v = intRegs_.read(di->op1()) << amount;
  intRegs_.write(di->op0(), v);
}


template <typename URV>
void
Hart<URV>::execSlti(const DecodedInst* di)
{
  SRV imm = di->op2AsInt();
  URV v = SRV(intRegs_.read(di->op1())) < imm ? 1 : 0;
  intRegs_.write(di->op0(), v);
}


template <typename URV>
void
Hart<URV>::execSltiu(const DecodedInst* di)
{
  URV imm = di->op2();
  URV v = intRegs_.read(di->op1()) < imm ? 1 : 0;
  intRegs_.write(di->op0(), v);
}


template <typename URV>
void
Hart<URV>::execXori(const DecodedInst* di)
{
  URV v = intRegs_.read(di->op1()) ^ SRV(di->op2AsInt());
  intRegs_.write(di->op0(), v);
}


template <typename URV>
void
Hart<URV>::execSrli(const DecodedInst* di)
{
  URV amount(di->op2());
  if (not checkShiftImmediate(amount))
    return;

  URV v = intRegs_.read(di->op1()) >> amount;
  intRegs_.write(di->op0(), v);
}


template <typename URV>
void
Hart<URV>::execSrai(const DecodedInst* di)
{
  uint32_t amount(di->op2());
  if (not checkShiftImmediate(amount))
    return;

  URV v = SRV(intRegs_.read(di->op1())) >> amount;
  intRegs_.write(di->op0(), v);
}


template <typename URV>
void
Hart<URV>::execOri(const DecodedInst* di)
{
  URV v = intRegs_.read(di->op1()) | SRV(di->op2AsInt());
  intRegs_.write(di->op0(), v);
}


template <typename URV>
void
Hart<URV>::execSub(const DecodedInst* di)
{
  URV v = intRegs_.read(di->op1()) - intRegs_.read(di->op2());
  intRegs_.write(di->op0(), v);
}


template <typename URV>
void
Hart<URV>::execSll(const DecodedInst* di)
{
  URV mask = intRegs_.shiftMask();
  URV v = intRegs_.read(di->op1()) << (intRegs_.read(di->op2()) & mask);
  intRegs_.write(di->op0(), v);
}


template <typename URV>
void
Hart<URV>::execSlt(const DecodedInst* di)
{
  SRV v1 = intRegs_.read(di->op1());
  SRV v2 = intRegs_.read(di->op2());
  URV v = v1 < v2 ? 1 : 0;
  intRegs_.write(di->op0(), v);
}


template <typename URV>
void
Hart<URV>::execSltu(const DecodedInst* di)
{
  URV v1 = intRegs_.read(di->op1());
  URV v2 = intRegs_.read(di->op2());
  URV v = v1 < v2 ? 1 : 0;
  intRegs_.write(di->op0(), v);
}


template <typename URV>
void
Hart<URV>::execXor(const DecodedInst* di)
{
  URV v = intRegs_.read(di->op1()) ^ intRegs_.read(di->op2());
  intRegs_.write(di->op0(), v);
}


template <typename URV>
void
Hart<URV>::execSrl(const DecodedInst* di)
{
  URV mask = intRegs_.shiftMask();
  URV v = intRegs_.read(di->op1()) >> (intRegs_.read(di->op2()) & mask);
  intRegs_.write(di->op0(), v);
}


template <typename URV>
void
Hart<URV>::execSra(const DecodedInst* di)
{
  URV mask = intRegs_.shiftMask();
  URV v = SRV(intRegs_.read(di->op1())) >> (intRegs_.read(di->op2()) & mask);
  intRegs_.write(di->op0(), v);
}


template <typename URV>
void
Hart<URV>::execOr(const DecodedInst* di)
{
  URV v = intRegs_.read(di->op1()) | intRegs_.read(di->op2());
  intRegs_.write(di->op0(), v);
}


template <typename URV>
void
Hart<URV>::execAnd(const DecodedInst* di)
{
  URV v = intRegs_.read(di->op1()) & intRegs_.read(di->op2());
  intRegs_.write(di->op0(), v);
}


template <typename URV>
void
Hart<URV>::execFence(const DecodedInst*)
{
  loadQueue_.clear();
}


template <typename URV>
void
Hart<URV>::execFencei(const DecodedInst*)
{
  return;  // Currently a no-op.
}


template <typename URV>
ExceptionCause
Hart<URV>::validateAmoAddr(uint32_t rs1, URV addr, unsigned accessSize,
                           SecondaryCause& secCause)
{
  URV mask = URV(accessSize) - 1;

  auto cause = ExceptionCause::NONE;
  if (accessSize == 4)
    {
      uint32_t dummy = 0;
      cause = determineStoreException(rs1, addr, addr, dummy, secCause);
    }
  else
    {
      uint64_t dummy = 0;
      cause = determineStoreException(rs1, addr, addr, dummy, secCause);
    }

  // Address must be word aligned for word access and double-word
  // aligned for double-word access.
  bool fail = (addr & mask) != 0;

  // Check if invalid outside DCCM.
  if (amoIllegalOutsideDccm_ and not memory_.isAddrInDccm(addr))
    fail = true;

  if (fail)
    {
      // AMO secondary cause has priority over ECC.
      if (cause == ExceptionCause::NONE or
          secCause == SecondaryCause::STORE_ACC_DOUBLE_ECC)
        {
          // Per spec cause is store-access-fault.
          cause = ExceptionCause::STORE_ACC_FAULT;
          secCause = SecondaryCause::STORE_ACC_AMO;
        }
    }

  return cause;
}


template <typename URV>
bool
Hart<URV>::amoLoad32(uint32_t rs1, URV& value)
{
  URV addr = intRegs_.read(rs1);

  loadAddr_ = addr;    // For reporting load addr in trace-mode.
  loadAddrValid_ = true;  // For reporting load addr in trace-mode.

  if (loadQueueEnabled_)
    removeFromLoadQueue(rs1);

  unsigned ldSize = 4;

  auto secCause = SecondaryCause::STORE_ACC_AMO;
  auto cause = validateAmoAddr(rs1, addr, ldSize, secCause);

  if (cause != ExceptionCause::NONE)
    {
      if (not triggerTripped_)
        initiateLoadException(ExceptionCause::STORE_ACC_FAULT, addr, secCause);
      forceAccessFail_ = false;
      return false;
    }

  uint32_t uval = 0;
  if (memory_.read(addr, uval))
    {
      value = SRV(int32_t(uval)); // Sign extend.
      return true;  // Success.
    }

  cause = ExceptionCause::STORE_ACC_FAULT;
  initiateLoadException(cause, addr, secCause);
  return false;
}


template <typename URV>
bool
Hart<URV>::amoLoad64(uint32_t rs1, URV& value)
{
  URV addr = intRegs_.read(rs1);

  loadAddr_ = addr;    // For reporting load addr in trace-mode.
  loadAddrValid_ = true;  // For reporting load addr in trace-mode.

  if (loadQueueEnabled_)
    removeFromLoadQueue(rs1);

  unsigned ldSize = 8;

  auto secCause = SecondaryCause::STORE_ACC_AMO;
  auto cause = validateAmoAddr(rs1, addr, ldSize, secCause);

  if (cause != ExceptionCause::NONE)
    {
      if (not triggerTripped_)
        initiateLoadException(ExceptionCause::STORE_ACC_FAULT, addr, secCause);
      forceAccessFail_ = false;
      return false;
    }

  uint64_t uval = 0;
  if (memory_.read(addr, uval))
    {
      value = SRV(int64_t(uval)); // Sign extend.
      return true;  // Success.
    }

  cause = ExceptionCause::STORE_ACC_FAULT;
  initiateLoadException(cause, addr, secCause);
  return false;
}


template <typename URV>
void
Hart<URV>::execEcall(const DecodedInst*)
{
  if (triggerTripped_)
    return;

  if (newlib_ or linux_)
    {
      URV a0 = emulateSyscall();
      intRegs_.write(RegA0, a0);
      return;
    }

  auto secCause = SecondaryCause::NONE;

  if (privMode_ == PrivilegeMode::Machine)
    initiateException(ExceptionCause::M_ENV_CALL, currPc_, 0, secCause);
  else if (privMode_ == PrivilegeMode::Supervisor)
    initiateException(ExceptionCause::S_ENV_CALL, currPc_, 0, secCause);
  else if (privMode_ == PrivilegeMode::User)
    initiateException(ExceptionCause::U_ENV_CALL, currPc_, 0, secCause);
  else
    assert(0 and "Invalid privilege mode in execEcall");
}


template <typename URV>
void
Hart<URV>::execEbreak(const DecodedInst*)
{
  if (triggerTripped_)
    return;

  // If in machine mode and DCSR bit ebreakm is set, then enter debug mode.
  if (privMode_ == PrivilegeMode::Machine)
    {
      URV dcsrVal = 0;
      if (peekCsr(CsrNumber::DCSR, dcsrVal))
	{
	  if (dcsrVal & (URV(1) << 15))   // Bit ebreakm is on?
	    {
	      // The documentation (RISCV external debug support) does
	      // not say whether or not we set EPC and MTVAL.
	      enterDebugMode(DebugModeCause::EBREAK, currPc_);
	      ebreakInstDebug_ = true;
	      recordCsrWrite(CsrNumber::DCSR);
	      return;
	    }
	}
    }

  URV savedPc = currPc_;  // Goes into MEPC.
  URV trapInfo = currPc_;  // Goes into MTVAL.

  auto cause = ExceptionCause::BREAKP;
  auto secCause = SecondaryCause::NONE;
  initiateException(cause, savedPc, trapInfo, secCause);

  if (enableGdb_)
    {
      pc_ = currPc_;
      handleExceptionForGdb(*this);
      return;
    }
}


template <typename URV>
void
Hart<URV>::execMret(const DecodedInst*)
{
  if (privMode_ < PrivilegeMode::Machine)
    {
      illegalInst();
      return;
    }

  if (triggerTripped_)
    return;

  // Restore privilege mode and interrupt enable by getting
  // current value of MSTATUS, ...
  URV value = 0;
  if (not csRegs_.read(CsrNumber::MSTATUS, privMode_, value))
    {
      illegalInst();
      return;
    }

  memory_.invalidateLr(localHartId_); // Clear LR reservation (if any).

  // ... updating/unpacking its fields,
  MstatusFields<URV> fields(value);
  PrivilegeMode savedMode = PrivilegeMode(fields.bits_.MPP);
  fields.bits_.MIE = fields.bits_.MPIE;
  fields.bits_.MPP = 0;
  fields.bits_.MPIE = 1;

  // ... and putting it back
  if (not csRegs_.write(CsrNumber::MSTATUS, privMode_, fields.value_))
    assert(0 and "Failed to write MSTATUS register\n");

  // TBD: Handle MPV.

  // Restore program counter from MEPC.
  URV epc;
  if (not csRegs_.read(CsrNumber::MEPC, privMode_, epc))
    illegalInst();
  pc_ = (epc >> 1) << 1;  // Restore pc clearing least sig bit.
      
  // Update privilege mode.
  privMode_ = savedMode;
}


template <typename URV>
void
Hart<URV>::execSret(const DecodedInst*)
{
  if (not isRvs())
    {
      illegalInst();
      return;
    }

  if (privMode_ < PrivilegeMode::Supervisor)
    {
      illegalInst();
      return;
    }

  if (triggerTripped_)
    return;

  // Restore privilege mode and interrupt enable by getting
  // current value of MSTATUS, ...
  URV value = 0;
  if (not csRegs_.read(CsrNumber::SSTATUS, privMode_, value))
    {
      illegalInst();
      return;
    }

  // ... updating/unpacking its fields,
  MstatusFields<URV> fields(value);
  
  PrivilegeMode savedMode = fields.bits_.SPP? PrivilegeMode::Supervisor :
    PrivilegeMode::User;
  fields.bits_.SIE = fields.bits_.SPIE;
  fields.bits_.SPP = 0;
  fields.bits_.SPIE = 1;

  // ... and putting it back
  if (not csRegs_.write(CsrNumber::SSTATUS, privMode_, fields.value_))
    {
      illegalInst();
      return;
    }

  // Restore program counter from UEPC.
  URV epc;
  if (not csRegs_.read(CsrNumber::SEPC, privMode_, epc))
    {
      illegalInst();
      return;
    }
  pc_ = (epc >> 1) << 1;  // Restore pc clearing least sig bit.

  // Update privilege mode.
  privMode_ = savedMode;
}


template <typename URV>
void
Hart<URV>::execUret(const DecodedInst*)
{
  if (not isRvu())
    {
      illegalInst();
      return;
    }

  if (privMode_ != PrivilegeMode::User)
    {
      illegalInst();
      return;
    }

  if (triggerTripped_)
    return;

  // Restore privilege mode and interrupt enable by getting
  // current value of MSTATUS, ...
  URV value = 0;
  if (not csRegs_.read(CsrNumber::USTATUS, privMode_, value))
    {
      illegalInst();
      return;
    }

  // ... updating/unpacking its fields,
  MstatusFields<URV> fields(value);
  fields.bits_.UIE = fields.bits_.UPIE;
  fields.bits_.UPIE = 1;

  // ... and putting it back
  if (not csRegs_.write(CsrNumber::USTATUS, privMode_, fields.value_))
    {
      illegalInst();
      return;
    }

  // Restore program counter from UEPC.
  URV epc;
  if (not csRegs_.read(CsrNumber::UEPC, privMode_, epc))
    {
      illegalInst();
      return;
    }
  pc_ = (epc >> 1) << 1;  // Restore pc clearing least sig bit.
}


template <typename URV>
void
Hart<URV>::execWfi(const DecodedInst*)
{
  return;   // Currently implemented as a no-op.
}


template <typename URV>
bool
Hart<URV>::doCsrRead(CsrNumber csr, URV& value)
{
  if (csRegs_.read(csr, privMode_, value))
    return true;

  illegalInst();
  return false;
}


template <typename URV>
void
Hart<URV>::updateStackChecker()
{  
  peekCsr(CsrNumber::MSPCBA, stackMax_);
  peekCsr(CsrNumber::MSPCTA, stackMin_);

  URV val = 0;
  checkStackAccess_ = peekCsr(CsrNumber::MSPCC, val) and val != 0;
}


template <typename URV>
void
Hart<URV>::doCsrWrite(CsrNumber csr, URV csrVal, unsigned intReg,
		      URV intRegVal)
{
  if (not csRegs_.isWriteable(csr, privMode_))
    {
      illegalInst();
      return;
    }

  // Make auto-increment happen before write for minstret and cycle.
  if (csr == CsrNumber::MINSTRET or csr == CsrNumber::MINSTRETH)
    if (minstretEnabled())
      retiredInsts_++;
  if (csr == CsrNumber::MCYCLE or csr == CsrNumber::MCYCLEH)
    cycleCount_++;

  // Update CSR and integer register.
  csRegs_.write(csr, privMode_, csrVal);
  intRegs_.write(intReg, intRegVal);

  if (csr == CsrNumber::DCSR)
    {
      dcsrStep_ = (csrVal >> 2) & 1;
      dcsrStepIe_ = (csrVal >> 11) & 1;
    }
  else if (csr >= CsrNumber::MSPCBA and csr <= CsrNumber::MSPCC)
    updateStackChecker();
  else if (csr == CsrNumber::MDBAC)
    enableWideLdStMode(true);

  // Csr was written. If it was minstret, compensate for
  // auto-increment that will be done by run, runUntilAddress or
  // singleStep method.
  if (csr == CsrNumber::MINSTRET or csr == CsrNumber::MINSTRETH)
    if (minstretEnabled())
      retiredInsts_--;

  // Same for mcycle.
  if (csr == CsrNumber::MCYCLE or csr == CsrNumber::MCYCLEH)
    cycleCount_--;
}


// Set control and status register csr (op2) to value of register rs1
// (op1) and save its original value in register rd (op0).
template <typename URV>
void
Hart<URV>::execCsrrw(const DecodedInst* di)
{
  if (triggerTripped_)
    return;

  CsrNumber csr = CsrNumber(di->op2());

  URV prev = 0;
  if (not doCsrRead(csr, prev))
    return;

  URV next = intRegs_.read(di->op1());

  doCsrWrite(csr, next, di->op0(), prev);
}


template <typename URV>
void
Hart<URV>::execCsrrs(const DecodedInst* di)
{
  if (triggerTripped_)
    return;

  CsrNumber csr = CsrNumber(di->op2());

  URV prev = 0;
  if (not doCsrRead(csr, prev))
    return;

  URV next = prev | intRegs_.read(di->op1());
  if (di->op1() == 0)
    {
      intRegs_.write(di->op0(), prev);
      return;
    }

  doCsrWrite(csr, next, di->op0(), prev);
}


template <typename URV>
void
Hart<URV>::execCsrrc(const DecodedInst* di)
{
  if (triggerTripped_)
    return;

  CsrNumber csr = CsrNumber(di->op2());

  URV prev = 0;
  if (not doCsrRead(csr, prev))
    return;

  URV next = prev & (~ intRegs_.read(di->op1()));
  if (di->op1() == 0)
    {
      intRegs_.write(di->op0(), prev);
      return;
    }

  doCsrWrite(csr, next, di->op0(), prev);
}


template <typename URV>
void
Hart<URV>::execCsrrwi(const DecodedInst* di)
{
  if (triggerTripped_)
    return;

  CsrNumber csr = CsrNumber(di->op2());

  URV prev = 0;
  if (di->op0() != 0)
    if (not doCsrRead(csr, prev))
      return;

  doCsrWrite(csr, di->op1(), di->op0(), prev);
}


template <typename URV>
void
Hart<URV>::execCsrrsi(const DecodedInst* di)
{
  if (triggerTripped_)
    return;

  CsrNumber csr = CsrNumber(di->op2());

  URV prev = 0;
  if (not doCsrRead(csr, prev))
    return;

  uint32_t imm = di->op1();

  URV next = prev | imm;
  if (imm == 0)
    {
      intRegs_.write(di->op0(), prev);
      return;
    }

  doCsrWrite(csr, next, di->op0(), prev);
}


template <typename URV>
void
Hart<URV>::execCsrrci(const DecodedInst* di)
{
  if (triggerTripped_)
    return;

  CsrNumber csr = CsrNumber(di->op2());

  URV prev = 0;
  if (not doCsrRead(csr, prev))
    return;

  uint32_t imm = di->op1();

  URV next = prev & (~ imm);
  if (imm == 0)
    {
      intRegs_.write(di->op0(), prev);
      return;
    }

  doCsrWrite(csr, next, di->op0(), prev);
}


template <typename URV>
void
Hart<URV>::execLb(const DecodedInst* di)
{
#ifdef FAST_SLOPPY
  load<int8_t>(di->op0(), di->op1(), di->op2AsInt());
#else
  load<int8_t>(di->op0(), di->op1(), di->op2AsInt());
#endif
}


template <typename URV>
void
Hart<URV>::execLbu(const DecodedInst* di)
{
#ifdef FAST_SLOPPY
  fastLoad<uint8_t>(di->op0(), di->op1(), di->op2AsInt());
#else
  load<uint8_t>(di->op0(), di->op1(), di->op2AsInt());
#endif
}


template <typename URV>
void
Hart<URV>::execLhu(const DecodedInst* di)
{
  load<uint16_t>(di->op0(), di->op1(), di->op2AsInt());
}


template <typename URV>
bool
Hart<URV>::wideStore(URV addr, URV storeVal, unsigned storeSize)
{
  if ((addr & 7) or storeSize != 4 or not isDataAddressExternal(addr))
    {
      auto cause = ExceptionCause::STORE_ACC_FAULT;
      auto secCause = SecondaryCause::STORE_ACC_64BIT;
      initiateStoreException(cause, addr, secCause);
      return false;
    }

  uint32_t lower = storeVal;

  URV temp = 0;
  peekCsr(CsrNumber::MDBHD, temp);
  uint32_t upper = temp;

  if (not memory_.write(localHartId_, addr + 4, upper) or
      not memory_.write(localHartId_, addr, lower))
    {
      // FIX: Clear last written data if 1st 4 bytes written.
      auto cause = ExceptionCause::STORE_ACC_FAULT;
      auto secCause = SecondaryCause::STORE_ACC_64BIT;
      initiateStoreException(cause, addr, secCause);
      return false;
    }

  return true;
}


template <typename URV>
template <typename STORE_TYPE>
ExceptionCause
Hart<URV>::determineStoreException(unsigned rs1, URV base, URV addr,
				   STORE_TYPE& storeVal,
				   SecondaryCause& secCause)
{
  unsigned stSize = sizeof(STORE_TYPE);

  // Misaligned store to io section causes an exception. Crossing
  // dccm to non-dccm causes an exception.
  constexpr unsigned alignMask = sizeof(STORE_TYPE) - 1;
  bool misal = addr & alignMask;
  misalignedLdSt_ = misal;
  if (misal)
    {
      if (misalignedAccessCausesException(addr, stSize, secCause))
	return ExceptionCause::STORE_ADDR_MISAL;
    }

  // Stack access.
  if (rs1 == RegSp and checkStackAccess_ and ! checkStackStore(addr, stSize))
    {
      secCause = SecondaryCause::STORE_ACC_STACK_CHECK;
      return ExceptionCause::STORE_ACC_FAULT;
    }

  // DCCM unmapped or out of MPU windows. Invalid PIC access handled later.
  bool writeOk = memory_.checkWrite(addr, storeVal);
  if (not writeOk and not memory_.isAddrInMappedRegs(addr))
    {
      secCause = SecondaryCause::STORE_ACC_MEM_PROTECTION;
      size_t region = memory_.getRegionIndex(addr);
      if (regionHasLocalDataMem_.at(region))
	secCause = SecondaryCause::STORE_ACC_LOCAL_UNMAPPED;
      return ExceptionCause::STORE_ACC_FAULT;
    }

  // 64-bit store
  if (wideLdSt_)
    {
      bool fail = (addr & 7) or stSize != 4 or ! isDataAddressExternal(addr);
      uint64_t val = 0;
      fail = fail or ! memory_.checkWrite(addr, val);
      if (fail)
	{
	  secCause = SecondaryCause::STORE_ACC_64BIT;
	  return ExceptionCause::STORE_ACC_FAULT;
	}
    }

  // Region predict (Effective address compatible with base).
  if (eaCompatWithBase_ and effectiveAndBaseAddrMismatch(addr, base))
    {
      secCause = SecondaryCause::STORE_ACC_REGION_PREDICTION;
      return ExceptionCause::STORE_ACC_FAULT;
    }

  // PIC access
  if (memory_.isAddrInMappedRegs(addr) and not writeOk)
    {
      secCause = SecondaryCause::STORE_ACC_PIC;
      return ExceptionCause::STORE_ACC_FAULT;
    }

  // Fault dictated by bench
  if (forceAccessFail_)
    {
      secCause = SecondaryCause::STORE_ACC_DOUBLE_ECC;
      return ExceptionCause::STORE_ACC_FAULT;
    }

  return ExceptionCause::NONE;
}


template <typename URV>
template <typename STORE_TYPE>
bool
Hart<URV>::store(unsigned rs1, URV base, URV addr, STORE_TYPE storeVal)
{
#ifdef FAST_SLOPPY
  return fastStore(rs1, base, addr, storeVal);
#endif

  std::lock_guard<std::mutex> lock(memory_.lrMutex_);

  // ld/st-address or instruction-address triggers have priority over
  // ld/st access or misaligned exceptions.
  bool hasTrig = hasActiveTrigger();
  TriggerTiming timing = TriggerTiming::Before;
  bool isLd = false;  // Not a load.
  if (hasTrig and ldStAddrTriggerHit(addr, timing, isLd, isInterruptEnabled()))
    triggerTripped_ = true;

  // Determine if a store exception is possible.
  STORE_TYPE maskedVal = storeVal;  // Masked store value.
  auto secCause = SecondaryCause::NONE;
  ExceptionCause cause = determineStoreException(rs1, base, addr,
						 maskedVal, secCause);

  // Consider store-data  trigger
  if (hasTrig and cause == ExceptionCause::NONE)
    if (ldStDataTriggerHit(maskedVal, timing, isLd, isInterruptEnabled()))
      triggerTripped_ = true;
  if (triggerTripped_)
    return false;

  if (cause != ExceptionCause::NONE)
    {
      initiateStoreException(cause, addr, secCause);
      return false;
    }

  unsigned stSize = sizeof(STORE_TYPE);
  if (wideLdSt_)
    return wideStore(addr, storeVal, stSize);

  if (memory_.write(localHartId_, addr, storeVal))
    {
      memory_.invalidateOtherHartLr(localHartId_, addr, stSize);

      invalidateDecodeCache(addr, stSize);

      // If we write to special location, end the simulation.
      if (toHostValid_ and addr == toHost_ and storeVal != 0)
	{
	  throw CoreException(CoreException::Stop, "write to to-host",
			      toHost_, storeVal);
	}

      // If addr is special location, then write to console.
      if constexpr (sizeof(STORE_TYPE) == 1)
        {
	  if (conIoValid_ and addr == conIo_)
	    {
	      if (consoleOut_)
		fputc(storeVal, consoleOut_);
	      return true;
	    }
	}

      return true;
    }

  // Store failed: Take exception. Should not happen but we are paranoid.
  initiateStoreException(ExceptionCause::STORE_ACC_FAULT, addr, secCause);
  return false;
}


template <typename URV>
void
Hart<URV>::execSb(const DecodedInst* di)
{
  uint32_t rs1 = di->op1();
  URV base = intRegs_.read(rs1);
  URV addr = base + SRV(di->op2AsInt());
  uint8_t value = uint8_t(intRegs_.read(di->op0()));
  store<uint8_t>(rs1, base, addr, value);
}


template <typename URV>
void
Hart<URV>::execSh(const DecodedInst* di)
{
  uint32_t rs1 = di->op1();
  URV base = intRegs_.read(rs1);
  URV addr = base + SRV(di->op2AsInt());
  uint16_t value = uint16_t(intRegs_.read(di->op0()));
  store<uint16_t>(rs1, base, addr, value);
}


namespace WdRiscv
{

  template<>
  void
  Hart<uint32_t>::execMul(const DecodedInst* di)
  {
    int32_t a = intRegs_.read(di->op1());
    int32_t b = intRegs_.read(di->op2());

    int32_t c = a * b;
    intRegs_.write(di->op0(), c);
  }


  template<>
  void
  Hart<uint32_t>::execMulh(const DecodedInst* di)
  {
    int64_t a = int32_t(intRegs_.read(di->op1()));  // sign extend.
    int64_t b = int32_t(intRegs_.read(di->op2()));
    int64_t c = a * b;
    int32_t high = static_cast<int32_t>(c >> 32);

    intRegs_.write(di->op0(), high);
  }


  template <>
  void
  Hart<uint32_t>::execMulhsu(const DecodedInst* di)
  {
    int64_t a = int32_t(intRegs_.read(di->op1()));
    uint64_t b = intRegs_.read(di->op2());
    int64_t c = a * b;
    int32_t high = static_cast<int32_t>(c >> 32);

    intRegs_.write(di->op0(), high);
  }


  template <>
  void
  Hart<uint32_t>::execMulhu(const DecodedInst* di)
  {
    uint64_t a = intRegs_.read(di->op1());
    uint64_t b = intRegs_.read(di->op2());
    uint64_t c = a * b;
    uint32_t high = static_cast<uint32_t>(c >> 32);

    intRegs_.write(di->op0(), high);
  }


  template<>
  void
  Hart<uint64_t>::execMul(const DecodedInst* di)
  {
    Int128 a = int64_t(intRegs_.read(di->op1()));  // sign extend to 64-bit
    Int128 b = int64_t(intRegs_.read(di->op2()));

    int64_t c = static_cast<int64_t>(a * b);
    intRegs_.write(di->op0(), c);
  }


  template<>
  void
  Hart<uint64_t>::execMulh(const DecodedInst* di)
  {
    Int128 a = int64_t(intRegs_.read(di->op1()));  // sign extend.
    Int128 b = int64_t(intRegs_.read(di->op2()));
    Int128 c = a * b;
    int64_t high = static_cast<int64_t>(c >> 64);

    intRegs_.write(di->op0(), high);
  }


  template <>
  void
  Hart<uint64_t>::execMulhsu(const DecodedInst* di)
  {

    Int128 a = int64_t(intRegs_.read(di->op1()));
    Int128 b = intRegs_.read(di->op2());
    Int128 c = a * b;
    int64_t high = static_cast<int64_t>(c >> 64);

    intRegs_.write(di->op0(), high);
  }


  template <>
  void
  Hart<uint64_t>::execMulhu(const DecodedInst* di)
  {
    Uint128 a = intRegs_.read(di->op1());
    Uint128 b = intRegs_.read(di->op2());
    Uint128 c = a * b;
    uint64_t high = static_cast<uint64_t>(c >> 64);

    intRegs_.write(di->op0(), high);
  }

}


template <typename URV>
void
Hart<URV>::execDiv(const DecodedInst* di)
{
  SRV a = intRegs_.read(di->op1());
  SRV b = intRegs_.read(di->op2());
  SRV c = -1;   // Divide by zero result
  if (b != 0)
    {
      SRV minInt = SRV(1) << (intRegs_.regWidth() - 1);
      if (a == minInt and b == -1)
	c = a;
      else
	c = a / b;  // Per spec: User-Level ISA, Version 2.3, Section 6.2
    }
  intRegs_.write(di->op0(), c);
}


template <typename URV>
void
Hart<URV>::execDivu(const DecodedInst* di)
{
  URV a = intRegs_.read(di->op1());
  URV b = intRegs_.read(di->op2());
  URV c = ~ URV(0);  // Divide by zero result.
  if (b != 0)
    c = a / b;
  intRegs_.write(di->op0(), c);
}


// Remainder instruction.
template <typename URV>
void
Hart<URV>::execRem(const DecodedInst* di)
{
  SRV a = intRegs_.read(di->op1());
  SRV b = intRegs_.read(di->op2());
  SRV c = a;  // Divide by zero remainder.
  if (b != 0)
    {
      SRV minInt = SRV(1) << (intRegs_.regWidth() - 1);
      if (a == minInt and b == -1)
	c = 0;   // Per spec: User-Level ISA, Version 2.3, Section 6.2
      else
	c = a % b;
    }
  intRegs_.write(di->op0(), c);
}


// Unsigned remainder instruction.
template <typename URV>
void
Hart<URV>::execRemu(const DecodedInst* di)
{
  URV a = intRegs_.read(di->op1());
  URV b = intRegs_.read(di->op2());
  URV c = a;  // Divide by zero remainder.
  if (b != 0)
    c = a % b;
  intRegs_.write(di->op0(), c);
}


template <typename URV>
void
Hart<URV>::execLwu(const DecodedInst* di)
{
  if (not isRv64())
    {
      illegalInst();
      return;
    }
#ifdef FAST_SLOPPY
  fastLoad<uint32_t>(di->op0(), di->op1(), di->op2AsInt());
#else
  load<uint32_t>(di->op0(), di->op1(), di->op2AsInt());
#endif
}


template <>
void
Hart<uint32_t>::execLd(const DecodedInst*)
{
  illegalInst();
  return;
}


template <>
void
Hart<uint64_t>::execLd(const DecodedInst* di)
{
  if (not isRv64())
    {
      illegalInst();
      return;
    }
#ifdef FAST_SLOPPY
  fastLoad<uint64_t>(di->op0(), di->op1(), di->op2AsInt());
#else
  load<uint64_t>(di->op0(), di->op1(), di->op2AsInt());
#endif
}


template <typename URV>
void
Hart<URV>::execSd(const DecodedInst* di)
{
  if (not isRv64())
    {
      illegalInst();
      return;
    }

  unsigned rs1 = di->op1();

  URV base = intRegs_.read(rs1);
  URV addr = base + SRV(di->op2AsInt());
  URV value = intRegs_.read(di->op0());

#ifdef FAST_SLOPPY
  fastStore<uint64_t>(rs1, base, addr, value);
#else
  store<uint64_t>(rs1, base, addr, value);
#endif
}


template <typename URV>
void
Hart<URV>::execSlliw(const DecodedInst* di)
{
  if (not isRv64())
    {
      illegalInst();
      return;
    }

  uint32_t amount(di->op2());

  if (amount > 0x1f)
    {
      illegalInst();   // Bit 5 is 1 or higher values.
      return;
    }

  int32_t word = int32_t(intRegs_.read(di->op1()));
  word <<= amount;

  SRV value = word; // Sign extend to 64-bit.
  intRegs_.write(di->op0(), value);
}


template <typename URV>
void
Hart<URV>::execSrliw(const DecodedInst* di)
{
  if (not isRv64())
    {
      illegalInst();
      return;
    }

  uint32_t amount(di->op2());

  if (amount > 0x1f)
    {
      illegalInst();   // Bit 5 is 1 or higher values.
      return;
    }

  uint32_t word = uint32_t(intRegs_.read(di->op1()));
  word >>= amount;

  SRV value = int32_t(word); // Sign extend to 64-bit.
  intRegs_.write(di->op0(), value);
}


template <typename URV>
void
Hart<URV>::execSraiw(const DecodedInst* di)
{
  if (not isRv64())
    {
      illegalInst();
      return;
    }

  uint32_t amount(di->op2());

  if (amount > 0x1f)
    {
      illegalInst();   // Bit 5 is 1 or higher values.
      return;
    }

  int32_t word = int32_t(intRegs_.read(di->op1()));
  word >>= amount;

  SRV value = word; // Sign extend to 64-bit.
  intRegs_.write(di->op0(), value);
}


template <typename URV>
void
Hart<URV>::execAddiw(const DecodedInst* di)
{
  if (not isRv64())
    {
      illegalInst();
      return;
    }

  int32_t word = int32_t(intRegs_.read(di->op1()));
  word += di->op2AsInt();
  SRV value = word;  // sign extend to 64-bits
  intRegs_.write(di->op0(), value);
}


template <typename URV>
void
Hart<URV>::execAddw(const DecodedInst* di)
{
  if (not isRv64())
    {
      illegalInst();
      return;
    }

  int32_t word = int32_t(intRegs_.read(di->op1()) + intRegs_.read(di->op2()));
  SRV value = word;  // sign extend to 64-bits
  intRegs_.write(di->op0(), value);
}


template <typename URV>
void
Hart<URV>::execSubw(const DecodedInst* di)
{
  if (not isRv64())
    {
      illegalInst();
      return;
    }

  int32_t word = int32_t(intRegs_.read(di->op1()) - intRegs_.read(di->op2()));
  SRV value = word;  // sign extend to 64-bits
  intRegs_.write(di->op0(), value);
}


template <typename URV>
void
Hart<URV>::execSllw(const DecodedInst* di)
{
  if (not isRv64())
    {
      illegalInst();
      return;
    }

  uint32_t shift = intRegs_.read(di->op2()) & 0x1f;
  int32_t word = int32_t(intRegs_.read(di->op1()) << shift);
  SRV value = word;  // sign extend to 64-bits
  intRegs_.write(di->op0(), value);
}


template <typename URV>
void
Hart<URV>::execSrlw(const DecodedInst* di)
{
  if (not isRv64())
    {
      illegalInst();
      return;
    }

  uint32_t word = uint32_t(intRegs_.read(di->op1()));
  uint32_t shift = uint32_t(intRegs_.read(di->op2()) & 0x1f);
  word >>= shift;
  SRV value = int32_t(word);  // sign extend to 64-bits
  intRegs_.write(di->op0(), value);
}


template <typename URV>
void
Hart<URV>::execSraw(const DecodedInst* di)
{
  if (not isRv64())
    {
      illegalInst();
      return;
    }

  int32_t word = int32_t(intRegs_.read(di->op1()));
  uint32_t shift = uint32_t(intRegs_.read(di->op2()) & 0x1f);
  word >>= shift;
  SRV value = word;  // sign extend to 64-bits
  intRegs_.write(di->op0(), value);
}


template <typename URV>
void
Hart<URV>::execMulw(const DecodedInst* di)
{
  if (not isRv64())
    {
      illegalInst();
      return;
    }

  int32_t word1 = int32_t(intRegs_.read(di->op1()));
  int32_t word2 = int32_t(intRegs_.read(di->op2()));
  int32_t word = int32_t(word1 * word2);
  SRV value = word;  // sign extend to 64-bits
  intRegs_.write(di->op0(), value);
}


template <typename URV>
void
Hart<URV>::execDivw(const DecodedInst* di)
{
  if (not isRv64())
    {
      illegalInst();
      return;
    }

  int32_t word1 = int32_t(intRegs_.read(di->op1()));
  int32_t word2 = int32_t(intRegs_.read(di->op2()));

  int32_t word = -1;  // Divide by zero result
  if (word2 != 0)
    {
      int32_t minInt = int32_t(1) << 31;
      if (word1 == minInt and word2 == -1)
	word = word1;
      else
	word = word1 / word2;
    }

  SRV value = word;  // sign extend to 64-bits
  intRegs_.write(di->op0(), value);
}


template <typename URV>
void
Hart<URV>::execDivuw(const DecodedInst* di)
{
  if (not isRv64())
    {
      illegalInst();
      return;
    }

  uint32_t word1 = uint32_t(intRegs_.read(di->op1()));
  uint32_t word2 = uint32_t(intRegs_.read(di->op2()));

  uint32_t word = ~uint32_t(0);  // Divide by zero result.
  if (word2 != 0)
    word = word1 / word2;

  URV value = SRV(int32_t(word));  // Sign extend to 64-bits
  intRegs_.write(di->op0(), value);
}


template <typename URV>
void
Hart<URV>::execRemw(const DecodedInst* di)
{
  if (not isRv64())
    {
      illegalInst();
      return;
    }

  int32_t word1 = int32_t(intRegs_.read(di->op1()));
  int32_t word2 = int32_t(intRegs_.read(di->op2()));

  int32_t word = word1;  // Divide by zero remainder
  if (word2 != 0)
    {
      int32_t minInt = int32_t(1) << 31;
      if (word1 == minInt and word2 == -1)
	word = 0;   // Per spec: User-Level ISA, Version 2.3, Section 6.2
      else
	word = word1 % word2;
    }

  SRV value = word;  // sign extend to 64-bits
  intRegs_.write(di->op0(), value);
}


template <typename URV>
void
Hart<URV>::execRemuw(const DecodedInst* di)
{
  if (not isRv64())
    {
      illegalInst();
      return;
    }

  uint32_t word1 = uint32_t(intRegs_.read(di->op1()));
  uint32_t word2 = uint32_t(intRegs_.read(di->op2()));

  uint32_t word = word1;  // Divide by zero remainder
  if (word2 != 0)
    word = word1 % word2;

  URV value = SRV(int32_t(word));  // Sign extend to 64-bits
  intRegs_.write(di->op0(), value);
}


template <typename URV>
inline
RoundingMode
Hart<URV>::effectiveRoundingMode(RoundingMode instMode)
{
  if (instMode != RoundingMode::Dynamic)
    return instMode;

  return getFpRoundingMode();
}


template <typename URV>
void
Hart<URV>::updateAccruedFpBits()
{
#ifndef FAST_SLOPPY
  URV val = getFpFlags();
  URV prev = val;

  int flags = fetestexcept(FE_ALL_EXCEPT);
      
  if (flags)
    {
      if (flags & FE_INEXACT)
        val |= URV(FpFlags::Inexact);

      if (flags & FE_UNDERFLOW)
        val |= URV(FpFlags::Underflow);

      if (flags & FE_OVERFLOW)
        val |= URV(FpFlags::Overflow);
      
      if (flags & FE_DIVBYZERO)
        val |= URV(FpFlags::DivByZero);

      if (flags & FE_INVALID)
        val |= URV(FpFlags::Invalid);

      if (val != prev)
        {
          setFpFlags(val);
          recordCsrWrite(CsrNumber::FCSR);
        }
    }
#endif
}


/// Map a RISCV rounding mode to an fetsetround constant.
static int riscvRoungingModeToFe[] =
  {
   FE_TONEAREST,  // NearsetEven
   FE_TOWARDZERO, // Zero
   FE_DOWNWARD,   // Down
   FE_UPWARD,     // Up
   FE_TONEAREST   // NearestMax
  };


static
inline
int
mapRiscvRoundingModeToFe(RoundingMode mode)
{
  uint32_t ix = uint32_t(mode);
  assert(ix <= uint32_t(RoundingMode::NearestMax));
  return riscvRoungingModeToFe[ix];
}
  

static
inline
int
setSimulatorRoundingMode(RoundingMode mode)
{
  int previous = std::fegetround();
  int next = mapRiscvRoundingModeToFe(mode);

  if (next != previous)
    std::fesetround(next);

  return previous;
}


/// Clear the floating point flags in the machine running this
/// simulator. Do nothing in the simuated RISCV machine.
static
inline
void
clearSimulatorFpFlags()
{
  uint32_t val = _mm_getcsr();
  val &= ~uint32_t(0x3f);
  _mm_setcsr(val);
  // std::feclearexcept(FE_ALL_EXCEPT);
}


template <typename URV>
inline
bool
Hart<URV>::checkRoundingModeSp(const DecodedInst* di)
{
  if (not isRvf())
    {
      illegalInst();
      return false;
    }

  RoundingMode riscvMode = effectiveRoundingMode(di->roundingMode());
  if (riscvMode >= RoundingMode::Invalid1)
    {
      illegalInst();
      return false;
    }

  clearSimulatorFpFlags();
  setSimulatorRoundingMode(riscvMode);
  return true;
}


template <typename URV>
inline
bool
Hart<URV>::checkRoundingModeDp(const DecodedInst* di)
{
  if (not isRvd())
    {
      illegalInst();
      return false;
    }

  RoundingMode riscvMode = effectiveRoundingMode(di->roundingMode());
  if (riscvMode >= RoundingMode::Invalid1)
    {
      illegalInst();
      return false;
    }

  clearSimulatorFpFlags();
  setSimulatorRoundingMode(riscvMode);
  return true;
}


template <typename URV>
void
Hart<URV>::execFlw(const DecodedInst* di)
{
  if (not isRvf())
    {
      illegalInst();
      return;
    }

  uint32_t rd = di->op0(), rs1 = di->op1();
  int32_t imm = di->op2AsInt();

  URV base = intRegs_.read(rs1);
  URV addr = base + SRV(imm);

  loadAddr_ = addr;    // For reporting load addr in trace-mode.
  loadAddrValid_ = true;  // For reporting load addr in trace-mode.

  auto secCause = SecondaryCause::NONE;
  auto cause = ExceptionCause::NONE;

#ifndef FAST_SLOPPY
  if (hasActiveTrigger())
    {
      if (ldStAddrTriggerHit(addr, TriggerTiming::Before, true /*isLoad*/,
			     isInterruptEnabled()))
	triggerTripped_ = true;
      if (triggerTripped_)
	return;
    }

  unsigned ldSize = 8;

  cause = determineLoadException(rs1, base, addr, ldSize, secCause);
  if (cause != ExceptionCause::NONE)
    {
      initiateLoadException(cause, addr, secCause);
      return;
    }
#endif

  uint32_t word = 0;
  if (memory_.read(addr, word))
    {
      Uint32FloatUnion ufu(word);
      fpRegs_.writeSingle(rd, ufu.f);
      return;
    }

  cause = ExceptionCause::LOAD_ACC_FAULT;
  secCause = SecondaryCause::LOAD_ACC_MEM_PROTECTION;
  if (memory_.isAddrInMappedRegs(addr))
    secCause = SecondaryCause::LOAD_ACC_PIC;

  initiateLoadException(cause, addr, secCause);
}


template <typename URV>
void
Hart<URV>::execFsw(const DecodedInst* di)
{
  if (not isRvf())
    {
      illegalInst();
      return;
    }

  uint32_t rs1 = di->op1(), rs2 = di->op0();
  int32_t imm = di->op2AsInt();

  URV base = intRegs_.read(rs1);
  URV addr = base + SRV(imm);
  float val = fpRegs_.readSingle(rs2);

  Uint32FloatUnion ufu(val);
  store<uint32_t>(rs1, base, addr, ufu.u);
}


/// Use fused mutiply-add to perform x*y + z.
/// Set invalid to true if x and y are zero and infinity or
/// vice versa since RISCV consider that as an invalid operation.
static
float
fusedMultiplyAdd(float x, float y, float z, bool& invalid)
{
#ifdef __FP_FAST_FMA
  float res = x*y + z;
#else
  float res = std::fma(x, y, z);
#endif
  invalid = (std::isinf(x) and y == 0) or (x == 0 and std::isinf(y));
  return res;
}


/// Use fused mutiply-add to perform x*y + z.
static
double
fusedMultiplyAdd(double x, double y, double z, bool& invalid)
{
#ifdef __FP_FAST_FMA
  double res = x*y + z;
#else
  double res = std::fma(x, y, z);
#endif
  invalid = (std::isinf(x) and y == 0) or (x == 0 and std::isinf(y));
  return res;
}


template <typename URV>
void
Hart<URV>::execFmadd_s(const DecodedInst* di)
{
  if (not checkRoundingModeSp(di))
    return;

  float f1 = fpRegs_.readSingle(di->op1());
  float f2 = fpRegs_.readSingle(di->op2());
  float f3 = fpRegs_.readSingle(di->op3());

  bool invalid = false;
  float res = fusedMultiplyAdd(f1, f2, f3, invalid);
  if (std::isnan(res))
    res = std::numeric_limits<float>::quiet_NaN();

  fpRegs_.writeSingle(di->op0(), res);

  updateAccruedFpBits();
  if (invalid)
    setInvalidInFcsr();
}


template <typename URV>
void
Hart<URV>::execFmsub_s(const DecodedInst* di)
{
  if (not checkRoundingModeSp(di))
    return;

  float f1 = fpRegs_.readSingle(di->op1());
  float f2 = fpRegs_.readSingle(di->op2());
  float f3 = -fpRegs_.readSingle(di->op3());

  bool invalid = false;
  float res = fusedMultiplyAdd(f1, f2, f3, invalid);
  if (std::isnan(res))
    res = std::numeric_limits<float>::quiet_NaN();

  fpRegs_.writeSingle(di->op0(), res);

  updateAccruedFpBits();
  if (invalid)
    setInvalidInFcsr();
}


template <typename URV>
void
Hart<URV>::execFnmsub_s(const DecodedInst* di)
{
  if (not checkRoundingModeSp(di))
    return;

  float f1 = -fpRegs_.readSingle(di->op1());
  float f2 = fpRegs_.readSingle(di->op2());
  float f3 = fpRegs_.readSingle(di->op3());

  bool invalid = false;
  float res = fusedMultiplyAdd(f1, f2, f3, invalid);
  if (std::isnan(res))
    res = std::numeric_limits<float>::quiet_NaN();

  fpRegs_.writeSingle(di->op0(), res);

  updateAccruedFpBits();
  if (invalid)
    setInvalidInFcsr();
}


template <typename URV>
void
Hart<URV>::execFnmadd_s(const DecodedInst* di)
{
  if (not checkRoundingModeSp(di))
    return;

  // we want -(f[op1] * f[op2]) - f[op3]

  float f1 = -fpRegs_.readSingle(di->op1());
  float f2 = fpRegs_.readSingle(di->op2());
  float f3 = -fpRegs_.readSingle(di->op3());

  bool invalid = false;
  float res = fusedMultiplyAdd(f1, f2, f3, invalid);
  if (std::isnan(res))
    res = std::numeric_limits<float>::quiet_NaN();

  fpRegs_.writeSingle(di->op0(), res);

  updateAccruedFpBits();
  if (invalid)
    setInvalidInFcsr();
}


template <typename URV>
void
Hart<URV>::execFadd_s(const DecodedInst* di)
{
  if (not checkRoundingModeSp(di))
    return;

  float f1 = fpRegs_.readSingle(di->op1());
  float f2 = fpRegs_.readSingle(di->op2());
  float res = f1 + f2;
  if (std::isnan(res))
    res = std::numeric_limits<float>::quiet_NaN();

  fpRegs_.writeSingle(di->op0(), res);

  updateAccruedFpBits();
}


template <typename URV>
void
Hart<URV>::execFsub_s(const DecodedInst* di)
{
  if (not checkRoundingModeSp(di))
    return;

  float f1 = fpRegs_.readSingle(di->op1());
  float f2 = fpRegs_.readSingle(di->op2());
  float res = f1 - f2;
  if (std::isnan(res))
    res = std::numeric_limits<float>::quiet_NaN();

  fpRegs_.writeSingle(di->op0(), res);

  updateAccruedFpBits();
}


template <typename URV>
void
Hart<URV>::execFmul_s(const DecodedInst* di)
{
  if (not checkRoundingModeSp(di))
    return;

  float f1 = fpRegs_.readSingle(di->op1());
  float f2 = fpRegs_.readSingle(di->op2());
  float res = f1 * f2;
  if (std::isnan(res))
    res = std::numeric_limits<float>::quiet_NaN();

  fpRegs_.writeSingle(di->op0(), res);

  updateAccruedFpBits();
}


template <typename URV>
void
Hart<URV>::execFdiv_s(const DecodedInst* di)
{
  if (not checkRoundingModeSp(di))
    return;

  float f1 = fpRegs_.readSingle(di->op1());
  float f2 = fpRegs_.readSingle(di->op2());
  float res = f1 / f2;
  if (std::isnan(res))
    res = std::numeric_limits<float>::quiet_NaN();

  fpRegs_.writeSingle(di->op0(), res);

  updateAccruedFpBits();
}


template <typename URV>
void
Hart<URV>::execFsqrt_s(const DecodedInst* di)
{
  if (not checkRoundingModeSp(di))
    return;

  float f1 = fpRegs_.readSingle(di->op1());
  float res = std::sqrt(f1);
  if (std::isnan(res))
    res = std::numeric_limits<float>::quiet_NaN();

  fpRegs_.writeSingle(di->op0(), res);

  updateAccruedFpBits();
}


template <typename URV>
void
Hart<URV>::execFsgnj_s(const DecodedInst* di)
{
  if (not isRvf())
    {
      illegalInst();
      return;
    }

  float f1 = fpRegs_.readSingle(di->op1());
  float f2 = fpRegs_.readSingle(di->op2());
  float res = std::copysignf(f1, f2);  // Magnitude of rs1 and sign of rs2
  fpRegs_.writeSingle(di->op0(), res);
}


template <typename URV>
void
Hart<URV>::execFsgnjn_s(const DecodedInst* di)
{
  if (not isRvf())   {
      illegalInst();
      return;
    }

  float f1 = fpRegs_.readSingle(di->op1());
  float f2 = fpRegs_.readSingle(di->op2());
  float res = std::copysignf(f1, f2);  // Magnitude of rs1 and sign of rs2
  res = -res;  // Magnitude of rs1 and negative the sign of rs2
  fpRegs_.writeSingle(di->op0(), res);
}


template <typename URV>
void
Hart<URV>::execFsgnjx_s(const DecodedInst* di)
{
  if (not isRvf())
    {
      illegalInst();
      return;
    }

  float f1 = fpRegs_.readSingle(di->op1());
  float f2 = fpRegs_.readSingle(di->op2());

  int sign1 = (std::signbit(f1) == 0) ? 0 : 1;
  int sign2 = (std::signbit(f2) == 0) ? 0 : 1;
  int sign = sign1 ^ sign2;

  float x = sign? -1 : 1;

  float res = std::copysignf(f1, x);  // Magnitude of rs1 and sign of x
  fpRegs_.writeSingle(di->op0(), res);
}


/// Return true if given float is a signaling not-a-number.
static
bool
issnan(float f)
{
  if (std::isnan(f))
    {
      Uint32FloatUnion ufu(f);

      // Most sig bit of significant must be zero.
      return ((ufu.u >> 22) & 1) == 0;
    }
  return false;
}


/// Return true if given double is a signaling not-a-number.
static
bool
issnan(double d)
{
  if (std::isnan(d))
    {
      Uint64DoubleUnion udu(d);

      // Most sig bit of significant must be zero.
      return ((udu.u >> 51) & 1) == 0;
    }
  return false;
}


template <typename URV>
void
Hart<URV>::execFmin_s(const DecodedInst* di)
{
  if (not isRvf())
    {
      illegalInst();
      return;
    }

  float in1 = fpRegs_.readSingle(di->op1());
  float in2 = fpRegs_.readSingle(di->op2());
  float res = 0;

  bool isNan1 = std::isnan(in1), isNan2 = std::isnan(in2);
  if (isNan1 and isNan2)
    res = std::numeric_limits<float>::quiet_NaN();
  else if (isNan1)
    res = in2;
  else if (isNan2)
    res = in1;
  else
    res = std::fminf(in1, in2);

  if (issnan(in1) or issnan(in2))
    setInvalidInFcsr();
  else if (std::signbit(in1) != std::signbit(in2) and in1 == in2)
    res = std::copysign(res, -1.0F);  // Make sure min(-0, +0) is -0.

  fpRegs_.writeSingle(di->op0(), res);
}


template <typename URV>
void
Hart<URV>::execFmax_s(const DecodedInst* di)
{
  if (not isRvf())
    {
      illegalInst();
      return;
    }

  float in1 = fpRegs_.readSingle(di->op1());
  float in2 = fpRegs_.readSingle(di->op2());
  float res = 0;

  bool isNan1 = std::isnan(in1), isNan2 = std::isnan(in2);
  if (isNan1 and isNan2)
    res = std::numeric_limits<float>::quiet_NaN();
  else if (isNan1)
    res = in2;
  else if (isNan2)
    res = in1;
  else
    res = std::fmaxf(in1, in2);

  if (issnan(in1) or issnan(in2))
    setInvalidInFcsr();
  else if (std::signbit(in1) != std::signbit(in2) and in1 == in2)
    res = std::copysign(res, 1.0F);  // Make sure max(-0, +0) is +0.

  fpRegs_.writeSingle(di->op0(), res);
}


/// Return sign bit (0 or 1) of given float. Works for all float
/// values including NANs and INFINITYs.
static
unsigned
signOf(float f)
{
  Uint32FloatUnion ufu(f);
  return ufu.u >> 31;
}


/// Return sign bit (0 or 1) of given double. Works for all double
/// values including NANs and INFINITYs.
static
unsigned
signOf(double d)
{
  Uint64DoubleUnion udu(d);
  return udu.u >> 63;
}


template <typename URV>
void
Hart<URV>::execFcvt_w_s(const DecodedInst* di)
{
  if (not checkRoundingModeSp(di))
    return;

  float f1 = fpRegs_.readSingle(di->op1());
  SRV result = 0;
  bool valid = false;

  int32_t minInt = int32_t(1) << 31;
  int32_t maxInt = (~uint32_t(0)) >> 1;

  unsigned signBit = signOf(f1);
  if (std::isinf(f1))
    result = signBit ? minInt : maxInt;
  else if (std::isnan(f1))
    result = maxInt;
  else
    {
      float near = std::nearbyint(f1);
      if (near >= float(maxInt))
	result = maxInt;
      else if (near < float(minInt))
	result = SRV(minInt);
      else
	{
	  valid = true;
          result = int32_t(std::lrintf(f1));
	}
    }

  intRegs_.write(di->op0(), result);

  updateAccruedFpBits();
  if (not valid)
    setInvalidInFcsr();
}


template <typename URV>
void
Hart<URV>::execFcvt_wu_s(const DecodedInst* di)
{
  if (not checkRoundingModeSp(di))
    return;

  float f1 = fpRegs_.readSingle(di->op1());
  SRV result = 0;
  bool valid = false;

  uint32_t maxInt = ~uint32_t(0);

  unsigned signBit = signOf(f1);
  if (std::isinf(f1))
    {
      if (signBit)
	result = 0;
      else
	result = SRV(int32_t(maxInt));  // Sign extend to SRV.
    }
  else if (std::isnan(f1))
    result = SRV(int32_t(maxInt));
  else
    {
      if (signBit and f1 != 0)
	result = 0;
      else
	{
	  float near = std::nearbyint(f1);
	  if (near >= float(maxInt))
	    result = SRV(int32_t(maxInt));
	  else
	    {
	      valid = true;
              result = SRV(int32_t(std::lrint(f1)));
	    }
	}
    }

  intRegs_.write(di->op0(), result);

  updateAccruedFpBits();
  if (not valid)
    setInvalidInFcsr();
}


template <typename URV>
void
Hart<URV>::execFmv_x_w(const DecodedInst* di)
{
  if (not isRvf())
    {
      illegalInst();
      return;
    }

  float f1 = fpRegs_.readSingle(di->op1());

  Uint32FloatUnion ufu(f1);

  SRV value = SRV(int32_t(ufu.u)); // Sign extend.

  intRegs_.write(di->op0(), value);
}

 
template <typename URV>
void
Hart<URV>::execFeq_s(const DecodedInst* di)
{
  if (not isRvf())
    {
      illegalInst();
      return;
    }

  float f1 = fpRegs_.readSingle(di->op1());
  float f2 = fpRegs_.readSingle(di->op2());

  URV res = 0;

  if (std::isnan(f1) or std::isnan(f2))
    {
      if (issnan(f1) or issnan(f2))
	setInvalidInFcsr();
    }
  else
    res = (f1 == f2)? 1 : 0;

  intRegs_.write(di->op0(), res);
}


template <typename URV>
void
Hart<URV>::execFlt_s(const DecodedInst* di)
{
  if (not isRvf())
    {
      illegalInst();
      return;
    }

  float f1 = fpRegs_.readSingle(di->op1());
  float f2 = fpRegs_.readSingle(di->op2());

  URV res = 0;

  if (std::isnan(f1) or std::isnan(f2))
    setInvalidInFcsr();
  else
    res = (f1 < f2)? 1 : 0;
    
  intRegs_.write(di->op0(), res);
}


template <typename URV>
void
Hart<URV>::execFle_s(const DecodedInst* di)
{
  if (not isRvf())
    {
      illegalInst();
      return;
    }

  float f1 = fpRegs_.readSingle(di->op1());
  float f2 = fpRegs_.readSingle(di->op2());

  URV res = 0;

  if (std::isnan(f1) or std::isnan(f2))
    setInvalidInFcsr();
  else
    res = (f1 <= f2)? 1 : 0;

  intRegs_.write(di->op0(), res);
}


bool
mostSignificantFractionBit(float x)
{
  Uint32FloatUnion ufu(x);
  return (ufu.u >> 22) & 1;
}


bool
mostSignificantFractionBit(double x)
{
  Uint64DoubleUnion udu(x);
  return (udu.u >> 51) & 1;
}



template <typename URV>
void
Hart<URV>::execFclass_s(const DecodedInst* di)
{
  if (not isRvf())
    {
      illegalInst();
      return;
    }

  float f1 = fpRegs_.readSingle(di->op1());
  URV result = 0;

  bool pos = not std::signbit(f1);
  int type = std::fpclassify(f1);

  if (type == FP_INFINITE)
    {
      if (pos)
	result |= URV(FpClassifyMasks::PosInfinity);
      else
	result |= URV(FpClassifyMasks::NegInfinity);
    }
  else if (type == FP_NORMAL)
    {
      if (pos)
	result |= URV(FpClassifyMasks::PosNormal);
      else
	result |= URV(FpClassifyMasks::NegNormal);
    }
  else if (type == FP_SUBNORMAL)
    {
      if (pos)
	result |= URV(FpClassifyMasks::PosSubnormal);
      else
	result |= URV(FpClassifyMasks::NegSubnormal);
    }
  else if (type == FP_ZERO)
    {
      if (pos)
	result |= URV(FpClassifyMasks::PosZero);
      else
	result |= URV(FpClassifyMasks::NegZero);
    }
  else if (type == FP_NAN)
    {
      bool quiet = mostSignificantFractionBit(f1);
      if (quiet)
	result |= URV(FpClassifyMasks::QuietNan);
      else
	result |= URV(FpClassifyMasks::SignalingNan);
    }

  intRegs_.write(di->op0(), result);
}


template <typename URV>
void
Hart<URV>::execFcvt_s_w(const DecodedInst* di)
{
  if (not checkRoundingModeSp(di))
    return;

  int32_t i1 = intRegs_.read(di->op1());
  float result = float(i1);
  fpRegs_.writeSingle(di->op0(), result);

  updateAccruedFpBits();
}


template <typename URV>
void
Hart<URV>::execFcvt_s_wu(const DecodedInst* di)
{
  if (not checkRoundingModeSp(di))
    return;

  uint32_t u1 = intRegs_.read(di->op1());
  float result = float(u1);
  fpRegs_.writeSingle(di->op0(), result);

  updateAccruedFpBits();
}


template <typename URV>
void
Hart<URV>::execFmv_w_x(const DecodedInst* di)
{
  if (not isRvf())
    {
      illegalInst();
      return;
    }

  uint32_t u1 = intRegs_.read(di->op1());

  Uint32FloatUnion ufu(u1);
  fpRegs_.writeSingle(di->op0(), ufu.f);
}


template <>
void
Hart<uint32_t>::execFcvt_l_s(const DecodedInst*)
{
  illegalInst();  // fcvt.l.s is not an RV32 instruction.
}


template <>
void
Hart<uint64_t>::execFcvt_l_s(const DecodedInst* di)
{
  if (not isRv64())
    {
      illegalInst();
      return;
    }

  if (not checkRoundingModeSp(di))
    return;

  float f1 = fpRegs_.readSingle(di->op1());
  SRV result = 0;
  bool valid = false;

  int64_t maxInt = (~uint64_t(0)) >> 1;
  int64_t minInt = int64_t(1) << 63;

  unsigned signBit = signOf(f1);
  if (std::isinf(f1))
    {
      if (signBit)
	result = minInt;
      else
	result = maxInt;
    }
  else if (std::isnan(f1))
    result = maxInt;
  else
    {
      double near = std::nearbyint(double(f1));
      if (near >= double(maxInt))
	result = maxInt;
      else if (near < double(minInt))
	result = minInt;
      else
	{
	  valid = true;
          result = std::lrint(f1);
	}
    }

  intRegs_.write(di->op0(), result);

  updateAccruedFpBits();
  if (not valid)
    setInvalidInFcsr();
}


template <>
void
Hart<uint32_t>::execFcvt_lu_s(const DecodedInst*)
{
  illegalInst();  // RV32 does not have fcvt.lu.s
}


template <>
void
Hart<uint64_t>::execFcvt_lu_s(const DecodedInst* di)
{
  if (not isRv64())
    {
      illegalInst();
      return;
    }

  if (not checkRoundingModeSp(di))
    return;

  float f1 = fpRegs_.readSingle(di->op1());
  uint64_t result = 0;
  bool valid = false;

  uint64_t maxUint = ~uint64_t(0);

  unsigned signBit = signOf(f1);
  if (std::isinf(f1))
    {
      if (signBit)
	result = 0;
      else
	result = maxUint;
    }
  else if (std::isnan(f1))
    result = maxUint;
  else
    {
      if (signBit and f1 != 0)
	result = 0;
      else
	{
	  double near = std::nearbyint(double(f1));
	  // Using "near > maxUint" will not work beacuse of rounding.
	  if (near >= 2*double(uint64_t(1)<<63))
	    result = maxUint;
	  else
	    {
	      valid = true;
	      // std::lprint will produce an overflow if most sig bit
	      // of result is 1 (it thinks there's an overflow).  We
	      // compensate with the divide multiply by 2.
	      if (f1 < (uint64_t(1) << 63))
		result = std::llrint(f1);
	      else
		{
		  result = std::llrint(f1/2);
		  result *= 2;
		}
	    }
	}
    }

  intRegs_.write(di->op0(), result);

  updateAccruedFpBits();
  if (not valid)
    setInvalidInFcsr();
}


template <typename URV>
void
Hart<URV>::execFcvt_s_l(const DecodedInst* di)
{
  if (not isRv64())
    {
      illegalInst();
      return;
    }

  if (not checkRoundingModeSp(di))
    return;

  SRV i1 = intRegs_.read(di->op1());
  float result = float(i1);
  fpRegs_.writeSingle(di->op0(), result);

  updateAccruedFpBits();
}


template <typename URV>
void
Hart<URV>::execFcvt_s_lu(const DecodedInst* di)
{
  if (not isRv64())
    {
      illegalInst();
      return;
    }

  if (not checkRoundingModeSp(di))
    return;

  URV i1 = intRegs_.read(di->op1());
  float result = float(i1);
  fpRegs_.writeSingle(di->op0(), result);

  updateAccruedFpBits();
}


template <typename URV>
void
Hart<URV>::execFld(const DecodedInst* di)
{
  if (not isRvd())
    {
      illegalInst();
      return;
    }

  unsigned rs1 = di->op1();
  int32_t imm = di->op2AsInt();

  URV base = intRegs_.read(rs1);
  URV addr = base + SRV(imm);

  loadAddr_ = addr;    // For reporting load addr in trace-mode.
  loadAddrValid_ = true;  // For reporting load addr in trace-mode.

  auto secCause = SecondaryCause::NONE;
  auto cause = ExceptionCause::NONE;

#ifndef FAST_SLOPPY
  if (hasActiveTrigger())
    {
      if (ldStAddrTriggerHit(addr, TriggerTiming::Before, true /*isLoad*/,
			     isInterruptEnabled()))
	triggerTripped_ = true;
      if (triggerTripped_)
	return;
    }

  unsigned ldSize = 8;

  cause = determineLoadException(rs1, base, addr, ldSize, secCause);
  if (cause != ExceptionCause::NONE)
    {
      initiateLoadException(cause, addr, secCause);
      return;
    }
#endif

  union UDU  // Unsigned double union: reinterpret bits as unsigned or double
  {
    uint64_t u;
    double d;
  };

  uint64_t val64 = 0;
  if (memory_.read(addr, val64))
    {
      UDU udu;
      udu.u = val64;
      fpRegs_.write(di->op0(), udu.d);
      return;
    }

  cause = ExceptionCause::LOAD_ACC_FAULT;
  secCause = SecondaryCause::LOAD_ACC_MEM_PROTECTION;
  if (memory_.isAddrInMappedRegs(addr))
    secCause = SecondaryCause::LOAD_ACC_PIC;

  initiateLoadException(cause, addr, secCause);
}


template <typename URV>
void
Hart<URV>::execFsd(const DecodedInst* di)
{
  if (not isRvd())
    {
      illegalInst();
      return;
    }

  uint32_t rs1 = di->op1();
  uint32_t rs2 = di->op0();

  URV base = intRegs_.read(rs1);
  URV addr = base + SRV(di->op2AsInt());
  double val = fpRegs_.read(rs2);

  union UDU  // Unsigned double union: reinterpret bits as unsigned or double
  {
    uint64_t u;
    double d;
  };

  UDU udu;
  udu.d = val;

  store<uint64_t>(rs1, base, addr, udu.u);
}


template <typename URV>
void
Hart<URV>::execFmadd_d(const DecodedInst* di)
{
  if (not checkRoundingModeDp(di))
    return;

  double f1 = fpRegs_.read(di->op1());
  double f2 = fpRegs_.read(di->op2());
  double f3 = fpRegs_.read(di->op3());

  bool invalid = false;
  double res = fusedMultiplyAdd(f1, f2, f3, invalid);
  if (std::isnan(res))
    res = std::numeric_limits<double>::quiet_NaN();

  fpRegs_.write(di->op0(), res);

  updateAccruedFpBits();
  if (invalid)
    setInvalidInFcsr();
}


template <typename URV>
void
Hart<URV>::execFmsub_d(const DecodedInst* di)
{
  if (not checkRoundingModeDp(di))
    return;

  double f1 = fpRegs_.read(di->op1());
  double f2 = fpRegs_.read(di->op2());
  double f3 = -fpRegs_.read(di->op3());

  bool invalid = false;
  double res = fusedMultiplyAdd(f1, f2, f3, invalid);

  if (std::isnan(res))
    res = std::numeric_limits<double>::quiet_NaN();

  fpRegs_.write(di->op0(), res);

  updateAccruedFpBits();
  if (invalid)
    setInvalidInFcsr();
}


template <typename URV>
void
Hart<URV>::execFnmsub_d(const DecodedInst* di)
{
  if (not checkRoundingModeDp(di))
    return;

  double f1 = -fpRegs_.read(di->op1());
  double f2 = fpRegs_.read(di->op2());
  double f3 = fpRegs_.read(di->op3());

  bool invalid = false;
  double res = fusedMultiplyAdd(f1, f2, f3, invalid);
  if (std::isnan(res))
    res = std::numeric_limits<double>::quiet_NaN();

  fpRegs_.write(di->op0(), res);

  updateAccruedFpBits();
  if (invalid)
    setInvalidInFcsr();
}


template <typename URV>
void
Hart<URV>::execFnmadd_d(const DecodedInst* di)
{
  if (not checkRoundingModeDp(di))
    return;

  // we want -(f[op1] * f[op2]) - f[op3]

  double f1 = -fpRegs_.read(di->op1());
  double f2 = fpRegs_.read(di->op2());
  double f3 = -fpRegs_.read(di->op3());

  bool invalid = false;
  double res = fusedMultiplyAdd(f1, f2, f3, invalid);
  if (std::isnan(res))
    res = std::numeric_limits<double>::quiet_NaN();

  fpRegs_.write(di->op0(), res);

  updateAccruedFpBits();
  if (invalid)
    setInvalidInFcsr();
}


template <typename URV>
void
Hart<URV>::execFadd_d(const DecodedInst* di)
{
  if (not checkRoundingModeDp(di))
    return;

  double d1 = fpRegs_.read(di->op1());
  double d2 = fpRegs_.read(di->op2());
  double res = d1 + d2;
  if (std::isnan(res))
    res = std::numeric_limits<double>::quiet_NaN();

  fpRegs_.write(di->op0(), res);

  updateAccruedFpBits();
}


template <typename URV>
void
Hart<URV>::execFsub_d(const DecodedInst* di)
{
  if (not checkRoundingModeDp(di))
    return;

  double d1 = fpRegs_.read(di->op1());
  double d2 = fpRegs_.read(di->op2());
  double res = d1 - d2;
  if (std::isnan(res))
    res = std::numeric_limits<double>::quiet_NaN();

  fpRegs_.write(di->op0(), res);

  updateAccruedFpBits();
}


template <typename URV>
void
Hart<URV>::execFmul_d(const DecodedInst* di)
{
  if (not checkRoundingModeDp(di))
    return;

  double d1 = fpRegs_.read(di->op1());
  double d2 = fpRegs_.read(di->op2());
  double res = d1 * d2;
  if (std::isnan(res))
    res = std::numeric_limits<double>::quiet_NaN();

  fpRegs_.write(di->op0(), res);

  updateAccruedFpBits();
}


template <typename URV>
void
Hart<URV>::execFdiv_d(const DecodedInst* di)
{
  if (not checkRoundingModeDp(di))
    return;

  double d1 = fpRegs_.read(di->op1());
  double d2 = fpRegs_.read(di->op2());
  double res = d1 / d2;
  if (std::isnan(res))
    res = std::numeric_limits<double>::quiet_NaN();

  fpRegs_.write(di->op0(), res);

  updateAccruedFpBits();
}


template <typename URV>
void
Hart<URV>::execFsgnj_d(const DecodedInst* di)
{
  if (not isRvd())
    {
      illegalInst();
      return;
    }

  double d1 = fpRegs_.read(di->op1());
  double d2 = fpRegs_.read(di->op2());
  double res = copysign(d1, d2);  // Magnitude of rs1 and sign of rs2
  fpRegs_.write(di->op0(), res);
}


template <typename URV>
void
Hart<URV>::execFsgnjn_d(const DecodedInst* di)
{
  if (not isRvd())
    {
      illegalInst();
      return;
    }

  double d1 = fpRegs_.read(di->op1());
  double d2 = fpRegs_.read(di->op2());
  double res = copysign(d1, d2);  // Magnitude of rs1 and sign of rs2
  res = -res;  // Magnitude of rs1 and negative the sign of rs2
  fpRegs_.write(di->op0(), res);
}


template <typename URV>
void
Hart<URV>::execFsgnjx_d(const DecodedInst* di)
{
  if (not isRvd())
    {
      illegalInst();
      return;
    }

  double d1 = fpRegs_.read(di->op1());
  double d2 = fpRegs_.read(di->op2());

  int sign1 = (std::signbit(d1) == 0) ? 0 : 1;
  int sign2 = (std::signbit(d2) == 0) ? 0 : 1;
  int sign = sign1 ^ sign2;

  double x = sign? -1 : 1;

  double res = copysign(d1, x);  // Magnitude of rs1 and sign of x
  fpRegs_.write(di->op0(), res);
}


template <typename URV>
void
Hart<URV>::execFmin_d(const DecodedInst* di)
{
  if (not isRvd())
    {
      illegalInst();
      return;
    }

  double in1 = fpRegs_.read(di->op1());
  double in2 = fpRegs_.read(di->op2());
  double res = 0;

  bool isNan1 = std::isnan(in1), isNan2 = std::isnan(in2);
  if (isNan1 and isNan2)
    res = std::numeric_limits<double>::quiet_NaN();
  else if (isNan1)
    res = in2;
  else if (isNan2)
    res = in1;
  else
    res = fmin(in1, in2);

  if (issnan(in1) or issnan(in2))
    setInvalidInFcsr();
  else if (std::signbit(in1) != std::signbit(in2) and in1 == in2)
    res = std::copysign(res, -1.0);  // Make sure min(-0, +0) is -0.

  fpRegs_.write(di->op0(), res);
}


template <typename URV>
void
Hart<URV>::execFmax_d(const DecodedInst* di)
{
  if (not isRvd())
    {
      illegalInst();
      return;
    }

  double in1 = fpRegs_.read(di->op1());
  double in2 = fpRegs_.read(di->op2());
  double res = 0;

  bool isNan1 = std::isnan(in1), isNan2 = std::isnan(in2);
  if (isNan1 and isNan2)
    res = std::numeric_limits<double>::quiet_NaN();
  else if (isNan1)
    res = in2;
  else if (isNan2)
    res = in1;
  else
    res = std::fmax(in1, in2);

  if (issnan(in1) or issnan(in2))
    setInvalidInFcsr();
  else if (std::signbit(in1) != std::signbit(in2) and in1 == in2)
    res = std::copysign(res, 1.0);  // Make sure max(-0, +0) is +0.

  fpRegs_.write(di->op0(), res);
}


template <typename URV>
void
Hart<URV>::execFcvt_d_s(const DecodedInst* di)
{
  if (not checkRoundingModeDp(di))
    return;

  float f1 = fpRegs_.readSingle(di->op1());
  double result = f1;
  if (std::isnan(result))
    result = std::numeric_limits<double>::quiet_NaN();

  fpRegs_.write(di->op0(), result);

  updateAccruedFpBits();
}


template <typename URV>
void
Hart<URV>::execFcvt_s_d(const DecodedInst* di)
{
  if (not checkRoundingModeDp(di))
    return;

  double d1 = fpRegs_.read(di->op1());
  float result = float(d1);
  if (std::isnan(result))
    result = std::numeric_limits<float>::quiet_NaN();

  fpRegs_.writeSingle(di->op0(), result);

  updateAccruedFpBits();
}


template <typename URV>
void
Hart<URV>::execFsqrt_d(const DecodedInst* di)
{
  if (not checkRoundingModeDp(di))
    return;

  double d1 = fpRegs_.read(di->op1());
  double res = std::sqrt(d1);
  if (std::isnan(res))
    res = std::numeric_limits<double>::quiet_NaN();

  fpRegs_.write(di->op0(), res);

  updateAccruedFpBits();
}


template <typename URV>
void
Hart<URV>::execFle_d(const DecodedInst* di)
{
  if (not isRvd())
    {
      illegalInst();
      return;
    }

  double d1 = fpRegs_.read(di->op1());
  double d2 = fpRegs_.read(di->op2());

  URV res = 0;

  if (std::isnan(d1) or std::isnan(d2))
    setInvalidInFcsr();
  else
    res = (d1 <= d2)? 1 : 0;

  intRegs_.write(di->op0(), res);
}


template <typename URV>
void
Hart<URV>::execFlt_d(const DecodedInst* di)
{
  if (not isRvd())
    {
      illegalInst();
      return;
    }

  double d1 = fpRegs_.read(di->op1());
  double d2 = fpRegs_.read(di->op2());

  URV res = 0;

  if (std::isnan(d1) or std::isnan(d2))
    setInvalidInFcsr();
  else
    res = (d1 < d2)? 1 : 0;

  intRegs_.write(di->op0(), res);
}


template <typename URV>
void
Hart<URV>::execFeq_d(const DecodedInst* di)
{
  if (not isRvd())
    {
      illegalInst();
      return;
    }

  double d1 = fpRegs_.read(di->op1());
  double d2 = fpRegs_.read(di->op2());

  URV res = 0;

  if (std::isnan(d1) or std::isnan(d2))
    {
      if (issnan(d1) or issnan(d2))
	setInvalidInFcsr();
    }
  else
    res = (d1 == d2)? 1 : 0;

  intRegs_.write(di->op0(), res);
}


template <typename URV>
void
Hart<URV>::execFcvt_w_d(const DecodedInst* di)
{
  if (not checkRoundingModeDp(di))
    return;

  double d1 = fpRegs_.read(di->op1());
  SRV result = 0;
  bool valid = false;

  int32_t minInt = int32_t(1) << 31;
  int32_t maxInt = (~uint32_t(0)) >> 1;

  unsigned signBit = signOf(d1);
  if (std::isinf(d1))
    result = signBit? minInt : maxInt;
  else if (std::isnan(d1))
    result = maxInt;
  else
    {
      double near = std::nearbyint(d1);
      if (near > double(maxInt))
	result = maxInt;
      else if (near < double(minInt))
	result = minInt;
      else
	{
	  valid = true;
	  result = SRV(int32_t(std::lrint(d1)));
	}
    }

  intRegs_.write(di->op0(), result);

  updateAccruedFpBits();
  if (not valid)
    setInvalidInFcsr();
}



template <typename URV>
void
Hart<URV>::execFcvt_wu_d(const DecodedInst* di)
{
  if (not checkRoundingModeDp(di))
    return;

  double d1 = fpRegs_.read(di->op1());
  SRV result = 0;
  bool valid = false;

  unsigned signBit = signOf(d1);
  if (std::isinf(d1))
    result = signBit? 0 : ~URV(0);
  else if (std::isnan(d1))
    result = ~URV(0);
  else
    {
      if (signBit and d1 != 0)
	result = 0;
      else
	{
	  double near = std::nearbyint(d1);
	  if (near > double(~uint32_t(0)))
	    result = ~URV(0);
	  else
	    {
	      valid = true;
	      result = SRV(int32_t(std::lrint(d1)));
	    }
	}
    }

  intRegs_.write(di->op0(), result);

  updateAccruedFpBits();
  if (not valid)
    setInvalidInFcsr();
}


template <typename URV>
void
Hart<URV>::execFcvt_d_w(const DecodedInst* di)
{
  if (not checkRoundingModeDp(di))
    return;

  int32_t i1 = intRegs_.read(di->op1());
  double result = i1;
  fpRegs_.write(di->op0(), result);

  updateAccruedFpBits();
}


template <typename URV>
void
Hart<URV>::execFcvt_d_wu(const DecodedInst* di)
{
  if (not checkRoundingModeDp(di))
    return;

  uint32_t i1 = intRegs_.read(di->op1());
  double result = i1;
  fpRegs_.write(di->op0(), result);

  updateAccruedFpBits();
}


template <typename URV>
void
Hart<URV>::execFclass_d(const DecodedInst* di)
{
  if (not isRvd())
    {
      illegalInst();
      return;
    }

  double d1 = fpRegs_.read(di->op1());
  URV result = 0;

  bool pos = not std::signbit(d1);
  int type = std::fpclassify(d1);

  if (type == FP_INFINITE)
    {
      if (pos)
	result |= URV(FpClassifyMasks::PosInfinity);
      else
	result |= URV(FpClassifyMasks::NegInfinity);
    }
  else if (type == FP_NORMAL)
    {
      if (pos)
	result |= URV(FpClassifyMasks::PosNormal);
      else
	result |= URV(FpClassifyMasks::NegNormal);
    }
  else if (type == FP_SUBNORMAL)
    {
      if (pos)
	result |= URV(FpClassifyMasks::PosSubnormal);
      else
	result |= URV(FpClassifyMasks::NegSubnormal);
    }
  else if (type == FP_ZERO)
    {
      if (pos)
	result |= URV(FpClassifyMasks::PosZero);
      else
	result |= URV(FpClassifyMasks::NegZero);
    }
  else if(type == FP_NAN)
    {
      bool quiet = mostSignificantFractionBit(d1);
      if (quiet)
	result |= URV(FpClassifyMasks::QuietNan);
      else
	result |= URV(FpClassifyMasks::SignalingNan);
    }

  intRegs_.write(di->op0(), result);
}


template <>
void
Hart<uint32_t>::execFcvt_l_d(const DecodedInst*)
{
  illegalInst();  // fcvt.l.d not available in RV32
}


template <>
void
Hart<uint64_t>::execFcvt_l_d(const DecodedInst* di)
{
  if (not isRv64())
    {
      illegalInst();
      return;
    }

  if (not checkRoundingModeDp(di))
    return;

  double f1 = fpRegs_.read(di->op1());
  SRV result = 0;
  bool valid = false;

  int64_t maxInt = (~uint64_t(0)) >> 1;
  int64_t minInt = int64_t(1) << 63;

  unsigned signBit = signOf(f1);
  if (std::isinf(f1))
    {
      if (signBit)
	result = minInt;
      else
	result = maxInt;
    }
  else if (std::isnan(f1))
    result = maxInt;
  else
    {
      double near = std::nearbyint(f1);

      // Note "near > double(maxInt)" will not work because of
      // rounding.
      if (near >= double(uint64_t(1) << 63))
	result = maxInt;
      else if (near < double(minInt))
	result = minInt;
      else
	{
	  valid = true;
	  result = std::lrint(f1);
	}
    }

  intRegs_.write(di->op0(), result);

  updateAccruedFpBits();
  if (not valid)
    setInvalidInFcsr();
}


template <>
void
Hart<uint32_t>::execFcvt_lu_d(const DecodedInst*)
{
  illegalInst();  /// fcvt.lu.d is not available in RV32.
}


template <>
void
Hart<uint64_t>::execFcvt_lu_d(const DecodedInst* di)
{
  if (not isRv64())
    {
      illegalInst();
      return;
    }

  if (not checkRoundingModeDp(di))
    return;

  double f1 = fpRegs_.read(di->op1());
  uint64_t result = 0;
  bool valid = false;

  uint64_t maxUint = ~uint64_t(0);

  unsigned signBit = signOf(f1);
  if (std::isinf(f1))
    {
      if (signBit)
	result = 0;
      else
	result = maxUint;
    }
  else if (std::isnan(f1))
    result = maxUint;
  else
    {
      if (signBit and f1 != 0)
	result = 0;
      else
	{
	  double near = std::nearbyint(f1);
	  // Using "near > maxUint" will not work beacuse of rounding.
	  if (near >= 2*double(uint64_t(1)<<63))
	    result = maxUint;
	  else
	    {
	      valid = true;
	      // std::llrint will produce an overflow if most sig bit
	      // of result is 1 (it thinks there's an overflow).  We
	      // compensate with the divide multiply by 2.
	      if (f1 < (uint64_t(1) << 63))
		result = std::llrint(f1);
	      else
		{
		  result = std::llrint(f1/2);
		  result *= 2;
		}
	    }
	}
    }

  intRegs_.write(di->op0(), result);

  updateAccruedFpBits();
  if (not valid)
    setInvalidInFcsr();
}


template <typename URV>
void
Hart<URV>::execFcvt_d_l(const DecodedInst* di)
{
  if (not isRv64())
    {
      illegalInst();
      return;
    }

  if (not checkRoundingModeDp(di))
    return;

  SRV i1 = intRegs_.read(di->op1());
  double result = double(i1);
  fpRegs_.write(di->op0(), result);

  updateAccruedFpBits();
}


template <typename URV>
void
Hart<URV>::execFcvt_d_lu(const DecodedInst* di)
{
  if (not isRv64())
    {
      illegalInst();
      return;
    }

  if (not checkRoundingModeDp(di))
    return;

  URV i1 = intRegs_.read(di->op1());
  double result = double(i1);
  fpRegs_.write(di->op0(), result);

  updateAccruedFpBits();
}


template <typename URV>
void
Hart<URV>::execFmv_d_x(const DecodedInst* di)
{
  if (not isRv64() or not isRvd())
    {
      illegalInst();
      return;
    }

  uint64_t u1 = intRegs_.read(di->op1());

  union UDU  // Unsigned double union: reinterpret bits as unsigned or double
  {
    uint64_t u;
    double d;
  };

  UDU udu;
  udu.u = u1;

  fpRegs_.write(di->op0(), udu.d);
}


// In 32-bit harts, fmv_x_d is an illegal instruction.
template <>
void
Hart<uint32_t>::execFmv_x_d(const DecodedInst*)
{
  illegalInst();
}


template <>
void
Hart<uint64_t>::execFmv_x_d(const DecodedInst* di)
{
  if (not isRv64() or not isRvd())
    {
      illegalInst();
      return;
    }

  double d1 = fpRegs_.read(di->op1());

  union UDU  // Unsigned double union: reinterpret bits as unsigned or double
  {
    uint64_t u;
    double d;
  };

  UDU udu;
  udu.d = d1;

  intRegs_.write(di->op0(), udu.u);
}


template <typename URV>
template <typename LOAD_TYPE>
bool
Hart<URV>::loadReserve(uint32_t rd, uint32_t rs1)
{
  URV addr = intRegs_.read(rs1);

  loadAddr_ = addr;    // For reporting load addr in trace-mode.
  loadAddrValid_ = true;  // For reporting load addr in trace-mode.

  if (loadQueueEnabled_)
    removeFromLoadQueue(rs1);

  if (hasActiveTrigger())
    {
      typedef TriggerTiming Timing;

      bool isLd = true;
      if (ldStAddrTriggerHit(addr, Timing::Before, isLd, isInterruptEnabled()))
	triggerTripped_ = true;
      if (triggerTripped_)
	return false;
    }

  // Unsigned version of LOAD_TYPE
  typedef typename std::make_unsigned<LOAD_TYPE>::type ULT;

  auto secCause = SecondaryCause::NONE;
  unsigned ldSize = sizeof(LOAD_TYPE);
  auto cause = determineLoadException(rs1, addr, addr, ldSize, secCause);
  if (cause != ExceptionCause::NONE)
    {
      if (cause == ExceptionCause::LOAD_ADDR_MISAL and
	  misalAtomicCauseAccessFault_)
        {
          cause = ExceptionCause::LOAD_ACC_FAULT;
          secCause = SecondaryCause::LOAD_ACC_AMO;
        }
    }

  // Address outside DCCM causes an exception (this is swerv specific).
  bool fail = amoIllegalOutsideDccm_ and not memory_.isAddrInDccm(addr);

  // Access must be naturally aligned.
  if ((addr & (ldSize - 1)) != 0)
    fail = true;

  if (fail)
    {
      // AMO secondary cause has priority over ECC.
      if (cause == ExceptionCause::NONE or
          secCause == SecondaryCause::LOAD_ACC_DOUBLE_ECC)
        {
          // Per spec cause is store-access-fault.
          cause = ExceptionCause::LOAD_ACC_FAULT;
          secCause = SecondaryCause::LOAD_ACC_AMO;
        }
    }

  if (cause != ExceptionCause::NONE)
    {
      initiateLoadException(cause, addr, secCause);
      return false;
    }

  ULT uval = 0;
  if (not memory_.read(addr, uval))
    {  // Should never happen.
      initiateLoadException(cause, addr, secCause);
      return false;
    }      

  URV value = uval;
  if (not std::is_same<ULT, LOAD_TYPE>::value)
    value = SRV(LOAD_TYPE(uval)); // Sign extend.

  // Put entry in load queue with value of rd before this load.
  if (loadQueueEnabled_)
    putInLoadQueue(ldSize, addr, rd, peekIntReg(rd));

  intRegs_.write(rd, value);

  return true;
}


template <typename URV>
void
Hart<URV>::execLr_w(const DecodedInst* di)
{
  if (not loadReserve<int32_t>(di->op0(), di->op1()))
    return;

  std::lock_guard<std::mutex> lock(memory_.lrMutex_);
  memory_.makeLr(localHartId_, loadAddr_, 4 /*size*/);
}


/// STORE_TYPE is either uint32_t or uint64_t.
template <typename URV>
template <typename STORE_TYPE>
bool
Hart<URV>::storeConditional(unsigned rs1, URV addr, STORE_TYPE storeVal)
{
  // ld/st-address or instruction-address triggers have priority over
  // ld/st access or misaligned exceptions.
  bool hasTrig = hasActiveTrigger();
  TriggerTiming timing = TriggerTiming::Before;
  bool isLoad = false;
  if (hasTrig)
    if (ldStAddrTriggerHit(addr, timing, isLoad, isInterruptEnabled()))
      triggerTripped_ = true;

  // Misaligned store causes an exception.
  constexpr unsigned alignMask = sizeof(STORE_TYPE) - 1;
  bool misal = addr & alignMask;
  misalignedLdSt_ = misal;

  auto secCause = SecondaryCause::NONE;
  auto cause = determineStoreException(rs1, addr, addr, storeVal, secCause);

  // Consider store-data  trigger
  bool isLd = false;
  if (hasTrig and cause == ExceptionCause::NONE)
    if (ldStDataTriggerHit(storeVal, timing, isLd, isInterruptEnabled()))
      triggerTripped_ = true;
  if (triggerTripped_)
    return false;

  bool fail = misal;
  fail = fail or (amoIllegalOutsideDccm_ and not memory_.isAddrInDccm(addr));

  if (fail)
    {
      // AMO secondary cause has priority over ECC.
      if (cause == ExceptionCause::NONE or
          secCause == SecondaryCause::STORE_ACC_DOUBLE_ECC)
        {
          // Per spec cause is store-access-fault.
          cause = ExceptionCause::STORE_ACC_FAULT;
          secCause = SecondaryCause::STORE_ACC_AMO;
        }
    }

  if (cause != ExceptionCause::NONE)
    {
      if (triggerTripped_)
	return false;  // No exception if earlier trigger.
      initiateStoreException(ExceptionCause::STORE_ACC_FAULT, addr, secCause);
      return false;
    }

  if (hasTrig and memory_.checkWrite(addr, storeVal))
    {
      // No exception: consider store-data  trigger
      if (ldStDataTriggerHit(storeVal, timing, isLoad, isInterruptEnabled()))
	triggerTripped_ = true;
    }
  if (triggerTripped_)
    return false;

  if (not memory_.hasLr(localHartId_, addr))
    return false;

  if (memory_.write(localHartId_, addr, storeVal))
    {
      invalidateDecodeCache(addr, sizeof(STORE_TYPE));

      // If we write to special location, end the simulation.
      if (toHostValid_ and addr == toHost_ and storeVal != 0)
	{
	  throw CoreException(CoreException::Stop, "write to to-host",
			      toHost_, storeVal);
	}

      return true;
    }

  // Should never happen.
  secCause = SecondaryCause::STORE_ACC_AMO;
  initiateStoreException(ExceptionCause::STORE_ACC_FAULT, addr, secCause);
  return false;
}


template <typename URV>
void
Hart<URV>::execSc_w(const DecodedInst* di)
{
  std::lock_guard<std::mutex> lock(memory_.lrMutex_);

  uint32_t rs1 = di->op1();
  URV value = intRegs_.read(di->op2());
  URV addr = intRegs_.read(rs1);

  uint64_t prevCount = exceptionCount_;

  bool ok = storeConditional(rs1, addr, uint32_t(value));
  memory_.invalidateLr(localHartId_);
  memory_.invalidateOtherHartLr(localHartId_, addr, 4);

  if (ok)
    {
      intRegs_.write(di->op0(), 0); // success
      return;
    }

  // If exception or trigger tripped then rd is not modified.
  if (triggerTripped_ or exceptionCount_ != prevCount)
    return;

  intRegs_.write(di->op0(), 1);  // fail
}


template <typename URV>
void
Hart<URV>::execAmoadd_w(const DecodedInst* di)
{
  // Lock mutex to serialize AMO instructions. Unlock automatically on
  // exit from this scope.
  std::lock_guard<std::mutex> lock(memory_.amoMutex_);

  URV loadedValue = 0;
  uint32_t rs1 = di->op1();
  bool loadOk = amoLoad32(rs1, loadedValue);
  if (loadOk)
    {
      URV addr = intRegs_.read(rs1);

      // Sign extend least significant word of register value.
      SRV rdVal = SRV(int32_t(loadedValue));

      URV rs2Val = intRegs_.read(di->op2());
      URV result = rs2Val + rdVal;

      bool storeOk = store<uint32_t>(rs1, addr, addr, uint32_t(result));

      if (storeOk and not triggerTripped_)
	intRegs_.write(di->op0(), rdVal);
    }
}


template <typename URV>
void
Hart<URV>::execAmoswap_w(const DecodedInst* di)
{
  // Lock mutex to serialize AMO instructions. Unlock automatically on
  // exit from this scope.
  std::lock_guard<std::mutex> lock(memory_.amoMutex_);

  URV loadedValue = 0;
  uint32_t rs1 = di->op1();
  bool loadOk = amoLoad32(rs1, loadedValue);
  if (loadOk)
    {
      URV addr = intRegs_.read(rs1);

      // Sign extend least significant word of register value.
      SRV rdVal = SRV(int32_t(loadedValue));

      URV rs2Val = intRegs_.read(di->op2());
      URV result = rs2Val;

      bool storeOk = store<uint32_t>(rs1, addr, addr, uint32_t(result));

      if (storeOk and not triggerTripped_)
	intRegs_.write(di->op0(), rdVal);
    }
}


template <typename URV>
void
Hart<URV>::execAmoxor_w(const DecodedInst* di)
{
  // Lock mutex to serialize AMO instructions. Unlock automatically on
  // exit from this scope.
  std::lock_guard<std::mutex> lock(memory_.amoMutex_);

  URV loadedValue = 0;
  uint32_t rs1 = di->op1();
  bool loadOk = amoLoad32(rs1, loadedValue);
  if (loadOk)
    {
      URV addr = intRegs_.read(rs1);

      // Sign extend least significant word of register value.
      SRV rdVal = SRV(int32_t(loadedValue));

      URV rs2Val = intRegs_.read(di->op2());
      URV result = rs2Val ^ rdVal;

      bool storeOk = store<uint32_t>(rs1, addr, addr, uint32_t(result));

      if (storeOk and not triggerTripped_)
	intRegs_.write(di->op0(), rdVal);
    }
}


template <typename URV>
void
Hart<URV>::execAmoor_w(const DecodedInst* di)
{
  // Lock mutex to serialize AMO instructions. Unlock automatically on
  // exit from this scope.
  std::lock_guard<std::mutex> lock(memory_.amoMutex_);

  URV loadedValue = 0;
  uint32_t rs1 = di->op1();
  bool loadOk = amoLoad32(rs1, loadedValue);
  if (loadOk)
    {
      URV addr = intRegs_.read(rs1);

      // Sign extend least significant word of register value.
      SRV rdVal = SRV(int32_t(loadedValue));

      URV rs2Val = intRegs_.read(di->op2());
      URV result = rs2Val | rdVal;

      bool storeOk = store<uint32_t>(rs1, addr, addr, uint32_t(result));

      if (storeOk and not triggerTripped_)
	intRegs_.write(di->op0(), rdVal);
    }
}


template <typename URV>
void
Hart<URV>::execAmoand_w(const DecodedInst* di)
{
  // Lock mutex to serialize AMO instructions. Unlock automatically on
  // exit from this scope.
  std::lock_guard<std::mutex> lock(memory_.amoMutex_);

  URV loadedValue = 0;
  uint32_t rs1 = di->op1();
  bool loadOk = amoLoad32(rs1, loadedValue);
  if (loadOk)
    {
      URV addr = intRegs_.read(rs1);

      // Sign extend least significant word of register value.
      SRV rdVal = SRV(int32_t(loadedValue));

      URV rs2Val = intRegs_.read(di->op2());
      URV result = rs2Val & rdVal;

      bool storeOk = store<uint32_t>(rs1, addr, addr, uint32_t(result));

      if (storeOk and not triggerTripped_)
	intRegs_.write(di->op0(), rdVal);
    }
}


template <typename URV>
void
Hart<URV>::execAmomin_w(const DecodedInst* di)
{
  // Lock mutex to serialize AMO instructions. Unlock automatically on
  // exit from this scope.
  std::lock_guard<std::mutex> lock(memory_.amoMutex_);

  URV loadedValue = 0;
  uint32_t rs1 = di->op1();
  bool loadOk = amoLoad32(rs1, loadedValue);

  if (loadOk)
    {
      URV addr = intRegs_.read(rs1);

      // Sign extend least significant word of register value.
      SRV rdVal = SRV(int32_t(loadedValue));

      URV rs2Val = intRegs_.read(di->op2());
      URV result = (SRV(rs2Val) < SRV(rdVal))? rs2Val : rdVal;

      bool storeOk = store<uint32_t>(rs1, addr, addr, uint32_t(result));

      if (storeOk and not triggerTripped_)
	intRegs_.write(di->op0(), rdVal);
    }
}


template <typename URV>
void
Hart<URV>::execAmominu_w(const DecodedInst* di)
{
  // Lock mutex to serialize AMO instructions. Unlock automatically on
  // exit from this scope.
  std::lock_guard<std::mutex> lock(memory_.amoMutex_);

  URV loadedValue = 0;
  uint32_t rs1 = di->op1();
  bool loadOk = amoLoad32(rs1, loadedValue);
  if (loadOk)
    {
      URV addr = intRegs_.read(rs1);

      // Sign extend least significant word of register value.
      SRV rdVal = SRV(int32_t(loadedValue));

      URV rs2Val = intRegs_.read(di->op2());

      uint32_t w1 = uint32_t(rs2Val), w2 = uint32_t(rdVal);
      uint32_t result = (w1 < w2)? w1 : w2;

      bool storeOk = store<uint32_t>(rs1, addr, addr, uint32_t(result));

      if (storeOk and not triggerTripped_)
	intRegs_.write(di->op0(), rdVal);
    }
}


template <typename URV>
void
Hart<URV>::execAmomax_w(const DecodedInst* di)
{
  // Lock mutex to serialize AMO instructions. Unlock automatically on
  // exit from this scope.
  std::lock_guard<std::mutex> lock(memory_.amoMutex_);

  URV loadedValue = 0;
  uint32_t rs1 = di->op1();
  bool loadOk = amoLoad32(rs1, loadedValue);
  if (loadOk)
    {
      URV addr = intRegs_.read(rs1);

      // Sign extend least significant word of register value.
      SRV rdVal = SRV(int32_t(loadedValue));

      URV rs2Val = intRegs_.read(di->op2());
      URV result = (SRV(rs2Val) > SRV(rdVal))? rs2Val : rdVal;

      bool storeOk = store<uint32_t>(rs1, addr, addr, uint32_t(result));

      if (storeOk and not triggerTripped_)
	intRegs_.write(di->op0(), rdVal);
    }
}


template <typename URV>
void
Hart<URV>::execAmomaxu_w(const DecodedInst* di)
{
  // Lock mutex to serialize AMO instructions. Unlock automatically on
  // exit from this scope.
  std::lock_guard<std::mutex> lock(memory_.amoMutex_);

  URV loadedValue = 0;
  uint32_t rs1 = di->op1();
  bool loadOk = amoLoad32(rs1, loadedValue);
  if (loadOk)
    {
      URV addr = intRegs_.read(rs1);

      // Sign extend least significant word of register value.
      SRV rdVal = SRV(int32_t(loadedValue));

      URV rs2Val = intRegs_.read(di->op2());

      uint32_t w1 = uint32_t(rs2Val), w2 = uint32_t(rdVal);

      URV result = (w1 > w2)? w1 : w2;

      bool storeOk = store<uint32_t>(rs1, addr, addr, uint32_t(result));

      if (storeOk and not triggerTripped_)
	intRegs_.write(di->op0(), rdVal);
    }
}


template <typename URV>
void
Hart<URV>::execLr_d(const DecodedInst* di)
{
  if (not loadReserve<int64_t>(di->op0(), di->op1()))
    return;

  std::lock_guard<std::mutex> lock(memory_.lrMutex_);
  memory_.makeLr(localHartId_, loadAddr_, 8 /*size*/);
}


template <typename URV>
void
Hart<URV>::execSc_d(const DecodedInst* di)
{
  std::lock_guard<std::mutex> lock(memory_.lrMutex_);

  uint32_t rs1 = di->op1();
  URV value = intRegs_.read(di->op2());
  URV addr = intRegs_.read(rs1);

  uint64_t prevCount = exceptionCount_;

  bool ok = storeConditional(rs1, addr, uint64_t(value));
  memory_.invalidateLr(localHartId_);
  memory_.invalidateOtherHartLr(localHartId_, addr, 8);

  if (ok)
    {
      intRegs_.write(di->op0(), 0); // success
      return;
    }

  // If exception or trigger tripped then rd is not modified.
  if (triggerTripped_ or exceptionCount_ != prevCount)
    return;

  intRegs_.write(di->op0(), 1);  // fail
}


template <typename URV>
void
Hart<URV>::execAmoadd_d(const DecodedInst* di)
{
  // Lock mutex to serialize AMO instructions. Unlock automatically on
  // exit from this scope.
  std::lock_guard<std::mutex> lock(memory_.amoMutex_);

  URV loadedValue = 0;
  uint32_t rs1 = di->op1();
  bool loadOk = amoLoad64(rs1, loadedValue);
  if (loadOk)
    {
      URV addr = intRegs_.read(rs1);

      URV rdVal = loadedValue;
      URV rs2Val = intRegs_.read(di->op2());
      URV result = rs2Val + rdVal;

      bool storeOk = store<uint32_t>(rs1, addr, addr, result);

      if (storeOk and not triggerTripped_)
	intRegs_.write(di->op0(), rdVal);
    }
}


template <typename URV>
void
Hart<URV>::execAmoswap_d(const DecodedInst* di)
{
  // Lock mutex to serialize AMO instructions. Unlock automatically on
  // exit from this scope.
  std::lock_guard<std::mutex> lock(memory_.amoMutex_);

  URV loadedValue = 0;
  uint32_t rs1 = di->op1();
  bool loadOk = amoLoad64(rs1, loadedValue);
  if (loadOk)
    {
      URV addr = intRegs_.read(rs1);

      URV rdVal = loadedValue;
      URV rs2Val = intRegs_.read(di->op2());
      URV result = rs2Val;

      bool storeOk = store<URV>(rs1, addr, addr, result);

      if (storeOk and not triggerTripped_)
	intRegs_.write(di->op0(), rdVal);
    }
}


template <typename URV>
void
Hart<URV>::execAmoxor_d(const DecodedInst* di)
{
  // Lock mutex to serialize AMO instructions. Unlock automatically on
  // exit from this scope.
  std::lock_guard<std::mutex> lock(memory_.amoMutex_);

  URV loadedValue = 0;
  uint32_t rs1 = di->op1();
  bool loadOk = amoLoad64(rs1, loadedValue);
  if (loadOk)
    {
      URV addr = intRegs_.read(rs1);

      URV rdVal = loadedValue;
      URV rs2Val = intRegs_.read(di->op2());
      URV result = rs2Val ^ rdVal;

      bool storeOk = store<URV>(rs1, addr, addr, result);

      if (storeOk and not triggerTripped_)
	intRegs_.write(di->op0(), rdVal);
    }
}


template <typename URV>
void
Hart<URV>::execAmoor_d(const DecodedInst* di)
{
  // Lock mutex to serialize AMO instructions. Unlock automatically on
  // exit from this scope.
  std::lock_guard<std::mutex> lock(memory_.amoMutex_);

  URV loadedValue = 0;
  uint32_t rs1 = di->op1();
  bool loadOk = amoLoad64(rs1, loadedValue);
  if (loadOk)
    {
      URV addr = intRegs_.read(rs1);

      URV rdVal = loadedValue;
      URV rs2Val = intRegs_.read(di->op2());
      URV result = rs2Val | rdVal;

      bool storeOk = store<URV>(rs1, addr, addr, result);

      if (storeOk and not triggerTripped_)
	intRegs_.write(di->op0(), rdVal);
    }
}


template <typename URV>
void
Hart<URV>::execAmoand_d(const DecodedInst* di)
{
  // Lock mutex to serialize AMO instructions. Unlock automatically on
  // exit from this scope.
  std::lock_guard<std::mutex> lock(memory_.amoMutex_);

  URV loadedValue = 0;
  uint32_t rs1 = di->op1();
  bool loadOk = amoLoad64(rs1, loadedValue);
  if (loadOk)
    {
      URV addr = intRegs_.read(rs1);

      URV rdVal = loadedValue;
      URV rs2Val = intRegs_.read(di->op2());
      URV result = rs2Val & rdVal;

      bool storeOk = store<URV>(rs1, addr, addr, result);

      if (storeOk and not triggerTripped_)
	intRegs_.write(di->op0(), rdVal);
    }
}


template <typename URV>
void
Hart<URV>::execAmomin_d(const DecodedInst* di)
{
  // Lock mutex to serialize AMO instructions. Unlock automatically on
  // exit from this scope.
  std::lock_guard<std::mutex> lock(memory_.amoMutex_);

  URV loadedValue = 0;
  uint32_t rs1 = di->op1();
  bool loadOk = amoLoad64(rs1, loadedValue);
  if (loadOk)
    {
      URV addr = intRegs_.read(rs1);

      URV rdVal = loadedValue;
      URV rs2Val = intRegs_.read(di->op2());
      URV result = (SRV(rs2Val) < SRV(rdVal))? rs2Val : rdVal;

      bool storeOk = store<URV>(rs1, addr, addr, result);

      if (storeOk and not triggerTripped_)
	intRegs_.write(di->op0(), rdVal);
    }
}


template <typename URV>
void
Hart<URV>::execAmominu_d(const DecodedInst* di)
{
  // Lock mutex to serialize AMO instructions. Unlock automatically on
  // exit from this scope.
  std::lock_guard<std::mutex> lock(memory_.amoMutex_);

  URV loadedValue = 0;
  uint32_t rs1 = di->op1();
  bool loadOk = amoLoad64(rs1, loadedValue);
  if (loadOk)
    {
      URV addr = intRegs_.read(rs1);

      URV rdVal = loadedValue;
      URV rs2Val = intRegs_.read(di->op2());
      URV result = (rs2Val < rdVal)? rs2Val : rdVal;

      bool storeOk = store<URV>(rs1, addr, addr, result);

      if (storeOk and not triggerTripped_)
	intRegs_.write(di->op0(), rdVal);
    }
}


template <typename URV>
void
Hart<URV>::execAmomax_d(const DecodedInst* di)
{
  // Lock mutex to serialize AMO instructions. Unlock automatically on
  // exit from this scope.
  std::lock_guard<std::mutex> lock(memory_.amoMutex_);

  URV loadedValue = 0;
  uint32_t rs1 = di->op1();
  bool loadOk = amoLoad64(rs1, loadedValue);
  if (loadOk)
    {
      URV addr = intRegs_.read(rs1);

      URV rdVal = loadedValue;
      URV rs2Val = intRegs_.read(di->op2());
      URV result = (SRV(rs2Val) > SRV(rdVal))? rs2Val : rdVal;

      bool storeOk = store<URV>(rs1, addr, addr, result);

      if (storeOk and not triggerTripped_)
	intRegs_.write(di->op0(), rdVal);
    }
}


template <typename URV>
void
Hart<URV>::execAmomaxu_d(const DecodedInst* di)
{
  // Lock mutex to serialize AMO instructions. Unlock automatically on
  // exit from this scope.
  std::lock_guard<std::mutex> lock(memory_.amoMutex_);

  URV loadedValue = 0;
  uint32_t rs1 = di->op1();
  bool loadOk = amoLoad64(rs1, loadedValue);
  if (loadOk)
    {
      URV addr = intRegs_.read(rs1);

      URV rdVal = loadedValue;
      URV rs2Val = intRegs_.read(di->op2());
      URV result = (rs2Val > rdVal)? rs2Val : rdVal;

      bool storeOk = store<URV>(rs1, addr, addr, result);

      if (storeOk and not triggerTripped_)
	intRegs_.write(di->op0(), rdVal);
    }
}


template <typename URV>
void
Hart<URV>::execClz(const DecodedInst* di)
{
  if (not isRvzbb())
    {
      illegalInst();
      return;
    }

  URV v1 = intRegs_.read(di->op1());

  if (v1 == 0)
    v1 = 8*sizeof(URV);
  else
    {
      if constexpr (sizeof(URV) == 4)
        v1 = __builtin_clz(v1);
      else
        v1 = __builtin_clzl(v1);
    }

  intRegs_.write(di->op0(), v1);
}


template <typename URV>
void
Hart<URV>::execCtz(const DecodedInst* di)
{
  if (not isRvzbb())
    {
      illegalInst();
      return;
    }

  URV v1 = intRegs_.read(di->op1());

  if constexpr (sizeof(URV) == 4)
    v1 = __builtin_ctz(v1);
  else
    v1 = __builtin_ctzl(v1);

  intRegs_.write(di->op0(), v1);
}


template <typename URV>
void
Hart<URV>::execPcnt(const DecodedInst* di)
{
  if (not isRvzbb())
    {
      illegalInst();
      return;
    }

  URV v1 = intRegs_.read(di->op1());
  URV res = __builtin_popcount(v1);
  intRegs_.write(di->op0(), res);
}


template <typename URV>
void
Hart<URV>::execAndn(const DecodedInst* di)
{
  if (not isRvzbb())
    {
      illegalInst();
      return;
    }

  URV v1 = intRegs_.read(di->op1());
  URV v2 = intRegs_.read(di->op2());
  URV res = v1 & ~v2;
  intRegs_.write(di->op0(), res);
}


template <typename URV>
void
Hart<URV>::execOrn(const DecodedInst* di)
{
  if (not isRvzbb())
    {
      illegalInst();
      return;
    }

  URV v1 = intRegs_.read(di->op1());
  URV v2 = intRegs_.read(di->op2());
  URV res = v1 | ~v2;
  intRegs_.write(di->op0(), res);
}


template <typename URV>
void
Hart<URV>::execXnor(const DecodedInst* di)
{
  if (not isRvzbb())
    {
      illegalInst();
      return;
    }

  URV v1 = intRegs_.read(di->op1());
  URV v2 = intRegs_.read(di->op2());
  URV res = v1 ^ ~v2;
  intRegs_.write(di->op0(), res);
}


template <typename URV>
void
Hart<URV>::execSlo(const DecodedInst* di)
{
  if (not isRvzbb())
    {
      illegalInst();
      return;
    }

  URV mask = intRegs_.shiftMask();
  URV shift = intRegs_.read(di->op2()) & mask;

  URV v1 = intRegs_.read(di->op1());
  URV res = ~((~v1) << shift);
  intRegs_.write(di->op0(), res);
}


template <typename URV>
void
Hart<URV>::execSro(const DecodedInst* di)
{
  if (not isRvzbb())
    {
      illegalInst();
      return;
    }

  URV mask = intRegs_.shiftMask();
  URV shift = intRegs_.read(di->op2()) & mask;

  URV v1 = intRegs_.read(di->op1());
  URV res = ~((~v1) >> shift);
  intRegs_.write(di->op0(), res);
}


template <typename URV>
void
Hart<URV>::execSloi(const DecodedInst* di)
{
  if (not isRvzbb())
    {
      illegalInst();
      return;
    }

  URV imm = di->op2();
  if (not checkShiftImmediate(imm))
    return;

  URV v1 = intRegs_.read(di->op1());
  URV res = ~((~v1) << imm);
  intRegs_.write(di->op0(), res);
}


template <typename URV>
void
Hart<URV>::execSroi(const DecodedInst* di)
{
  if (not isRvzbb())
    {
      illegalInst();
      return;
    }

  uint32_t imm = di->op2();
  if (not checkShiftImmediate(imm))
    return;

  URV v1 = intRegs_.read(di->op1());
  URV res = ~((~v1) >> imm);
  intRegs_.write(di->op0(), res);
}


template <typename URV>
void
Hart<URV>::execMin(const DecodedInst* di)
{
  if (not isRvzbb())
    {
      illegalInst();
      return;
    }

  SRV v1 = intRegs_.read(di->op1());
  SRV v2 = intRegs_.read(di->op2());
  SRV res = v1 < v2? v1 : v2;
  intRegs_.write(di->op0(), res);
}


template <typename URV>
void
Hart<URV>::execMax(const DecodedInst* di)
{
  if (not isRvzbb())
    {
      illegalInst();
      return;
    }

  SRV v1 = intRegs_.read(di->op1());
  SRV v2 = intRegs_.read(di->op2());
  SRV res = v1 > v2? v1 : v2;
  intRegs_.write(di->op0(), res);
}


template <typename URV>
void
Hart<URV>::execMinu(const DecodedInst* di)
{
  if (not isRvzbb())
    {
      illegalInst();
      return;
    }

  URV v1 = intRegs_.read(di->op1());
  URV v2 = intRegs_.read(di->op2());
  URV res = v1 < v2? v1 : v2;
  intRegs_.write(di->op0(), res);
}


template <typename URV>
void
Hart<URV>::execMaxu(const DecodedInst* di)
{
  if (not isRvzbb())
    {
      illegalInst();
      return;
    }

  URV v1 = intRegs_.read(di->op1());
  URV v2 = intRegs_.read(di->op2());
  URV res = v1 > v2? v1 : v2;
  intRegs_.write(di->op0(), res);
}


template <typename URV>
void
Hart<URV>::execRol(const DecodedInst* di)
{
  if (not isRvzbb())
    {
      illegalInst();
      return;
    }

  URV mask = intRegs_.shiftMask();
  URV rot = intRegs_.read(di->op2()) & mask;  // Rotate amount

  URV v1 = intRegs_.read(di->op1());
  URV res = (v1 << rot) | (v1 >> (intRegs_.regWidth() - rot));

  intRegs_.write(di->op0(), res);
}


template <typename URV>
void
Hart<URV>::execRor(const DecodedInst* di)
{
  if (not isRvzbb())
    {
      illegalInst();
      return;
    }

  URV mask = intRegs_.shiftMask();
  URV rot = intRegs_.read(di->op2()) & mask;  // Rotate amount

  URV v1 = intRegs_.read(di->op1());
  URV res = (v1 >> rot) | (v1 << (intRegs_.regWidth() - rot));

  intRegs_.write(di->op0(), res);
}


template <typename URV>
void
Hart<URV>::execRori(const DecodedInst* di)
{
  if (not isRvzbb())
    {
      illegalInst();
      return;
    }

  URV rot = di->op2();
  if (not checkShiftImmediate(rot))
    return;

  URV v1 = intRegs_.read(di->op1());
  URV res = (v1 >> rot) | (v1 << (intRegs_.regWidth() - rot));

  intRegs_.write(di->op0(), res);
}


template <typename URV>
void
Hart<URV>::execRev8(const DecodedInst* di)
{
  // Byte swap.

  if (not isRvzbb())
    {
      illegalInst();
      return;
    }

  URV v1 = intRegs_.read(di->op1());

  if constexpr (sizeof(URV) == 4)
    v1 = __builtin_bswap32(v1);
  else
    v1 = __builtin_bswap64(v1);

  intRegs_.write(di->op0(), v1);
}


template <typename URV>
void
Hart<URV>::execRev(const DecodedInst* di)
{
  // Bit reverse.

  if (not isRvzbb())
    {
      illegalInst();
      return;
    }

  URV v1 = intRegs_.read(di->op1());

  if constexpr (sizeof(URV) == 4)
    {
      v1 = ((v1 & 0xaaaaaaaa) >> 1) | ((v1 & 0x55555555) << 1);
      v1 = ((v1 & 0xcccccccc) >> 2) | ((v1 & 0x33333333) << 2);
      v1 = ((v1 & 0xf0f0f0f0) >> 4) | ((v1 & 0x0f0f0f0f) << 4);
      v1 = __builtin_bswap32(v1);
    }
  else
    {
      v1 = ((v1 & 0xaaaaaaaaaaaaaaaa) >> 1) | ((v1 & 0x5555555555555555) << 1);
      v1 = ((v1 & 0xcccccccccccccccc) >> 2) | ((v1 & 0x3333333333333333) << 2);
      v1 = ((v1 & 0xf0f0f0f0f0f0f0f0) >> 4) | ((v1 & 0x0f0f0f0f0f0f0f0f) << 4);
      v1 = __builtin_bswap64(v1);
    }

  intRegs_.write(di->op0(), v1);
}


template <typename URV>
void
Hart<URV>::execPack(const DecodedInst* di)
{
  if (not isRvzbb())
    {
      illegalInst();
      return;
    }

  unsigned halfXlen = sizeof(URV)*4;
  URV lower = (intRegs_.read(di->op1()) << halfXlen) >> halfXlen;
  URV upper = intRegs_.read(di->op2()) << halfXlen;
  URV res = upper | lower;
  intRegs_.write(di->op0(), res);
}


template <typename URV>
void
Hart<URV>::execSbset(const DecodedInst* di)
{
  if (not isRvzbs())
    {
      illegalInst();
      return;
    }

  URV mask = intRegs_.shiftMask();
  unsigned bitIx = intRegs_.read(di->op2()) & mask;

  URV value = intRegs_.read(di->op1()) | (URV(1) << bitIx);
  intRegs_.write(di->op0(), value);
}


template <typename URV>
void
Hart<URV>::execSbclr(const DecodedInst* di)
{
  if (not isRvzbs())
    {
      illegalInst();
      return;
    }

  URV mask = intRegs_.shiftMask();
  unsigned bitIx = intRegs_.read(di->op2()) & mask;

  URV value = intRegs_.read(di->op1()) & ~(URV(1) << bitIx);
  intRegs_.write(di->op0(), value);
}


template <typename URV>
void
Hart<URV>::execSbinv(const DecodedInst* di)
{
  if (not isRvzbs())
    {
      illegalInst();
      return;
    }

  URV mask = intRegs_.shiftMask();
  unsigned bitIx = intRegs_.read(di->op2()) & mask;

  URV value = intRegs_.read(di->op1()) ^ (URV(1) << bitIx);
  intRegs_.write(di->op0(), value);
}


template <typename URV>
void
Hart<URV>::execSbext(const DecodedInst* di)
{
  if (not isRvzbs())
    {
      illegalInst();
      return;
    }

  URV mask = intRegs_.shiftMask();
  unsigned bitIx = intRegs_.read(di->op2()) & mask;

  URV value = (intRegs_.read(di->op1()) >> bitIx) & 1;
  intRegs_.write(di->op0(), value);
}


template <typename URV>
void
Hart<URV>::execSbseti(const DecodedInst* di)
{
  if (not isRvzbs())
    {
      illegalInst();
      return;
    }

  URV bitIx = di->op2();
  if (not checkShiftImmediate(bitIx))
    return;

  URV value = intRegs_.read(di->op1()) | (URV(1) << bitIx);
  intRegs_.write(di->op0(), value);
}


template <typename URV>
void
Hart<URV>::execSbclri(const DecodedInst* di)
{
  if (not isRvzbs())
    {
      illegalInst();
      return;
    }

  URV bitIx = di->op2();
  if (not checkShiftImmediate(bitIx))
    return;

  URV value = intRegs_.read(di->op1()) & ~(URV(1) << bitIx);
  intRegs_.write(di->op0(), value);
}


template <typename URV>
void
Hart<URV>::execSbinvi(const DecodedInst* di)
{
  if (not isRvzbs())
    {
      illegalInst();
      return;
    }

  URV bitIx = di->op2();
  if (not checkShiftImmediate(bitIx))
    return;

  URV value = intRegs_.read(di->op1()) ^ (URV(1) << bitIx);
  intRegs_.write(di->op0(), value);
}


template <typename URV>
void
Hart<URV>::execSbexti(const DecodedInst* di)
{
  if (not isRvzbs())
    {
      illegalInst();
      return;
    }

  URV bitIx = di->op2();
  if (not checkShiftImmediate(bitIx))
    return;

  URV value = (intRegs_.read(di->op1()) >> bitIx) & 1;
  intRegs_.write(di->op0(), value);
}


template class WdRiscv::Hart<uint32_t>;
template class WdRiscv::Hart<uint64_t>;<|MERGE_RESOLUTION|>--- conflicted
+++ resolved
@@ -4017,10 +4017,6 @@
 }
 
 
-<<<<<<< HEAD
-
-=======
->>>>>>> b78da1aa
 template <typename URV>
 void
 Hart<URV>::execute(const DecodedInst* di)
@@ -5425,12 +5421,8 @@
 bool
 Hart<URV>::checkShiftImmediate(URV imm)
 {
-<<<<<<< HEAD
-  bool bad = isRv64() ? imm > 63 : imm > 31;
-=======
   bool bad = isRv64()? imm > 63 : imm > 31;
 
->>>>>>> b78da1aa
   if (bad)
     {
       illegalInst();
